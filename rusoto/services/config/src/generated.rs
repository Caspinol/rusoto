
// =================================================================
//
//                           * WARNING *
//
//                    This file is generated!
//
//  Changes made to this file will be overwritten. If changes are
//  required to the generated code, the service_crategen project
//  must be updated to generate the changes.
//
// =================================================================

use std::fmt;
use std::error::Error;
<<<<<<< HEAD
use std::io;
use std::io::Read;
use rusoto_core::request::HttpDispatchError;
=======

use rusoto_core::region;
use rusoto_core::request::{DispatchSignedRequest, HttpDispatchError};
>>>>>>> 481a9285
use rusoto_core::credential::{CredentialsError, ProvideAwsCredentials};

use serde_json;
use rusoto_core::signature::SignedRequest;
use serde_json::Value as SerdeJsonValue;
use serde_json::from_str;

#[allow(non_camel_case_types)]
#[derive(Clone,Debug,Eq,PartialEq)]
pub enum ChronologicalOrder {
    Forward,
    Reverse,
}

impl Into<String> for ChronologicalOrder {
    fn into(self) -> String {
        let s: &'static str = self.into();
        s.to_owned()
    }
}

impl Into<&'static str> for ChronologicalOrder {
    fn into(self) -> &'static str {
        match self {
            ChronologicalOrder::Forward => "Forward",
            ChronologicalOrder::Reverse => "Reverse",
        }
    }
}

impl ::std::str::FromStr for ChronologicalOrder {
    type Err = ();
    fn from_str(s: &str) -> Result<Self, Self::Err> {
        match s {
            "Forward" => Ok(ChronologicalOrder::Forward),
            "Reverse" => Ok(ChronologicalOrder::Reverse),
            _ => Err(()),
        }
    }
}

#[doc="<p>Indicates whether an AWS resource or AWS Config rule is compliant and provides the number of contributors that affect the compliance.</p>"]
#[derive(Default,Debug,Clone,Deserialize)]
pub struct Compliance {
    #[doc="<p>The number of AWS resources or AWS Config rules that cause a result of <code>NON_COMPLIANT</code>, up to a maximum number.</p>"]
    #[serde(rename="ComplianceContributorCount")]
    #[serde(skip_serializing_if="Option::is_none")]
    pub compliance_contributor_count: Option<ComplianceContributorCount>,
    #[doc="<p>Indicates whether an AWS resource or AWS Config rule is compliant.</p> <p>A resource is compliant if it complies with all of the AWS Config rules that evaluate it, and it is noncompliant if it does not comply with one or more of these rules.</p> <p>A rule is compliant if all of the resources that the rule evaluates comply with it, and it is noncompliant if any of these resources do not comply.</p> <p>AWS Config returns the <code>INSUFFICIENT_DATA</code> value when no evaluation results are available for the AWS resource or Config rule.</p> <p>For the <code>Compliance</code> data type, AWS Config supports only <code>COMPLIANT</code>, <code>NON_COMPLIANT</code>, and <code>INSUFFICIENT_DATA</code> values. AWS Config does not support the <code>NOT_APPLICABLE</code> value for the <code>Compliance</code> data type.</p>"]
    #[serde(rename="ComplianceType")]
    #[serde(skip_serializing_if="Option::is_none")]
    pub compliance_type: Option<String>,
}

#[doc="<p>Indicates whether an AWS Config rule is compliant. A rule is compliant if all of the resources that the rule evaluated comply with it, and it is noncompliant if any of these resources do not comply.</p>"]
#[derive(Default,Debug,Clone,Deserialize)]
pub struct ComplianceByConfigRule {
    #[doc="<p>Indicates whether the AWS Config rule is compliant.</p>"]
    #[serde(rename="Compliance")]
    #[serde(skip_serializing_if="Option::is_none")]
    pub compliance: Option<Compliance>,
    #[doc="<p>The name of the AWS Config rule.</p>"]
    #[serde(rename="ConfigRuleName")]
    #[serde(skip_serializing_if="Option::is_none")]
    pub config_rule_name: Option<String>,
}

#[doc="<p>Indicates whether an AWS resource that is evaluated according to one or more AWS Config rules is compliant. A resource is compliant if it complies with all of the rules that evaluate it, and it is noncompliant if it does not comply with one or more of these rules.</p>"]
#[derive(Default,Debug,Clone,Deserialize)]
pub struct ComplianceByResource {
    #[doc="<p>Indicates whether the AWS resource complies with all of the AWS Config rules that evaluated it.</p>"]
    #[serde(rename="Compliance")]
    #[serde(skip_serializing_if="Option::is_none")]
    pub compliance: Option<Compliance>,
    #[doc="<p>The ID of the AWS resource that was evaluated.</p>"]
    #[serde(rename="ResourceId")]
    #[serde(skip_serializing_if="Option::is_none")]
    pub resource_id: Option<String>,
    #[doc="<p>The type of the AWS resource that was evaluated.</p>"]
    #[serde(rename="ResourceType")]
    #[serde(skip_serializing_if="Option::is_none")]
    pub resource_type: Option<String>,
}

#[doc="<p>The number of AWS resources or AWS Config rules responsible for the current compliance of the item, up to a maximum number.</p>"]
#[derive(Default,Debug,Clone,Deserialize)]
pub struct ComplianceContributorCount {
    #[doc="<p>Indicates whether the maximum count is reached.</p>"]
    #[serde(rename="CapExceeded")]
    #[serde(skip_serializing_if="Option::is_none")]
    pub cap_exceeded: Option<bool>,
    #[doc="<p>The number of AWS resources or AWS Config rules responsible for the current compliance of the item.</p>"]
    #[serde(rename="CappedCount")]
    #[serde(skip_serializing_if="Option::is_none")]
    pub capped_count: Option<i64>,
}

#[doc="<p>The number of AWS Config rules or AWS resources that are compliant and noncompliant.</p>"]
#[derive(Default,Debug,Clone,Deserialize)]
pub struct ComplianceSummary {
    #[doc="<p>The time that AWS Config created the compliance summary.</p>"]
    #[serde(rename="ComplianceSummaryTimestamp")]
    #[serde(skip_serializing_if="Option::is_none")]
    pub compliance_summary_timestamp: Option<f64>,
    #[doc="<p>The number of AWS Config rules or AWS resources that are compliant, up to a maximum of 25 for rules and 100 for resources.</p>"]
    #[serde(rename="CompliantResourceCount")]
    #[serde(skip_serializing_if="Option::is_none")]
    pub compliant_resource_count: Option<ComplianceContributorCount>,
    #[doc="<p>The number of AWS Config rules or AWS resources that are noncompliant, up to a maximum of 25 for rules and 100 for resources.</p>"]
    #[serde(rename="NonCompliantResourceCount")]
    #[serde(skip_serializing_if="Option::is_none")]
    pub non_compliant_resource_count: Option<ComplianceContributorCount>,
}

#[doc="<p>The number of AWS resources of a specific type that are compliant or noncompliant, up to a maximum of 100 for each compliance.</p>"]
#[derive(Default,Debug,Clone,Deserialize)]
pub struct ComplianceSummaryByResourceType {
    #[doc="<p>The number of AWS resources that are compliant or noncompliant, up to a maximum of 100 for each compliance.</p>"]
    #[serde(rename="ComplianceSummary")]
    #[serde(skip_serializing_if="Option::is_none")]
    pub compliance_summary: Option<ComplianceSummary>,
    #[doc="<p>The type of AWS resource.</p>"]
    #[serde(rename="ResourceType")]
    #[serde(skip_serializing_if="Option::is_none")]
    pub resource_type: Option<String>,
}


#[allow(non_camel_case_types)]
#[derive(Clone,Debug,Eq,PartialEq)]
pub enum ComplianceType {
    Compliant,
    InsufficientData,
    NonCompliant,
    NotApplicable,
}

impl Into<String> for ComplianceType {
    fn into(self) -> String {
        let s: &'static str = self.into();
        s.to_owned()
    }
}

impl Into<&'static str> for ComplianceType {
    fn into(self) -> &'static str {
        match self {
            ComplianceType::Compliant => "COMPLIANT",
            ComplianceType::InsufficientData => "INSUFFICIENT_DATA",
            ComplianceType::NonCompliant => "NON_COMPLIANT",
            ComplianceType::NotApplicable => "NOT_APPLICABLE",
        }
    }
}

impl ::std::str::FromStr for ComplianceType {
    type Err = ();
    fn from_str(s: &str) -> Result<Self, Self::Err> {
        match s {
            "COMPLIANT" => Ok(ComplianceType::Compliant),
            "INSUFFICIENT_DATA" => Ok(ComplianceType::InsufficientData),
            "NON_COMPLIANT" => Ok(ComplianceType::NonCompliant),
            "NOT_APPLICABLE" => Ok(ComplianceType::NotApplicable),
            _ => Err(()),
        }
    }
}

#[doc="<p>A list that contains the status of the delivery of either the snapshot or the configuration history to the specified Amazon S3 bucket.</p>"]
#[derive(Default,Debug,Clone,Deserialize)]
pub struct ConfigExportDeliveryInfo {
    #[doc="<p>The time of the last attempted delivery.</p>"]
    #[serde(rename="lastAttemptTime")]
    #[serde(skip_serializing_if="Option::is_none")]
    pub last_attempt_time: Option<f64>,
    #[doc="<p>The error code from the last attempted delivery.</p>"]
    #[serde(rename="lastErrorCode")]
    #[serde(skip_serializing_if="Option::is_none")]
    pub last_error_code: Option<String>,
    #[doc="<p>The error message from the last attempted delivery.</p>"]
    #[serde(rename="lastErrorMessage")]
    #[serde(skip_serializing_if="Option::is_none")]
    pub last_error_message: Option<String>,
    #[doc="<p>Status of the last attempted delivery.</p>"]
    #[serde(rename="lastStatus")]
    #[serde(skip_serializing_if="Option::is_none")]
    pub last_status: Option<String>,
    #[doc="<p>The time of the last successful delivery.</p>"]
    #[serde(rename="lastSuccessfulTime")]
    #[serde(skip_serializing_if="Option::is_none")]
    pub last_successful_time: Option<f64>,
    #[doc="<p>The time that the next delivery occurs.</p>"]
    #[serde(rename="nextDeliveryTime")]
    #[serde(skip_serializing_if="Option::is_none")]
    pub next_delivery_time: Option<f64>,
}

#[doc="<p>An AWS Config rule represents an AWS Lambda function that you create for a custom rule or a predefined function for an AWS managed rule. The function evaluates configuration items to assess whether your AWS resources comply with your desired configurations. This function can run when AWS Config detects a configuration change to an AWS resource and at a periodic frequency that you choose (for example, every 24 hours).</p> <note> <p>You can use the AWS CLI and AWS SDKs if you want to create a rule that triggers evaluations for your resources when AWS Config delivers the configuration snapshot. For more information, see <a>ConfigSnapshotDeliveryProperties</a>.</p> </note> <p>For more information about developing and using AWS Config rules, see <a href=\"http://docs.aws.amazon.com/config/latest/developerguide/evaluate-config.html\">Evaluating AWS Resource Configurations with AWS Config</a> in the <i>AWS Config Developer Guide</i>.</p>"]
#[derive(Default,Debug,Clone,Serialize,Deserialize)]
pub struct ConfigRule {
    #[doc="<p>The Amazon Resource Name (ARN) of the AWS Config rule.</p>"]
    #[serde(rename="ConfigRuleArn")]
    #[serde(skip_serializing_if="Option::is_none")]
    pub config_rule_arn: Option<String>,
    #[doc="<p>The ID of the AWS Config rule.</p>"]
    #[serde(rename="ConfigRuleId")]
    #[serde(skip_serializing_if="Option::is_none")]
    pub config_rule_id: Option<String>,
    #[doc="<p>The name that you assign to the AWS Config rule. The name is required if you are adding a new rule.</p>"]
    #[serde(rename="ConfigRuleName")]
    #[serde(skip_serializing_if="Option::is_none")]
    pub config_rule_name: Option<String>,
    #[doc="<p>Indicates whether the AWS Config rule is active or is currently being deleted by AWS Config. It can also indicate the evaluation status for the Config rule.</p> <p>AWS Config sets the state of the rule to <code>EVALUATING</code> temporarily after you use the <code>StartConfigRulesEvaluation</code> request to evaluate your resources against the Config rule.</p> <p>AWS Config sets the state of the rule to <code>DELETING_RESULTS</code> temporarily after you use the <code>DeleteEvaluationResults</code> request to delete the current evaluation results for the Config rule.</p> <p>AWS Config sets the state of a rule to <code>DELETING</code> temporarily after you use the <code>DeleteConfigRule</code> request to delete the rule. After AWS Config deletes the rule, the rule and all of its evaluations are erased and are no longer available.</p>"]
    #[serde(rename="ConfigRuleState")]
    #[serde(skip_serializing_if="Option::is_none")]
    pub config_rule_state: Option<String>,
    #[doc="<p>The description that you provide for the AWS Config rule.</p>"]
    #[serde(rename="Description")]
    #[serde(skip_serializing_if="Option::is_none")]
    pub description: Option<String>,
    #[doc="<p>A string in JSON format that is passed to the AWS Config rule Lambda function.</p>"]
    #[serde(rename="InputParameters")]
    #[serde(skip_serializing_if="Option::is_none")]
    pub input_parameters: Option<String>,
    #[doc="<p>The maximum frequency with which AWS Config runs evaluations for a rule. You can specify a value for <code>MaximumExecutionFrequency</code> when:</p> <ul> <li> <p>You are using an AWS managed rule that is triggered at a periodic frequency.</p> </li> <li> <p>Your custom rule is triggered when AWS Config delivers the configuration snapshot. For more information, see <a>ConfigSnapshotDeliveryProperties</a>.</p> </li> </ul> <note> <p>By default, rules with a periodic trigger are evaluated every 24 hours. To change the frequency, specify a valid value for the <code>MaximumExecutionFrequency</code> parameter.</p> </note>"]
    #[serde(rename="MaximumExecutionFrequency")]
    #[serde(skip_serializing_if="Option::is_none")]
    pub maximum_execution_frequency: Option<String>,
    #[doc="<p>Defines which resources can trigger an evaluation for the rule. The scope can include one or more resource types, a combination of one resource type and one resource ID, or a combination of a tag key and value. Specify a scope to constrain the resources that can trigger an evaluation for the rule. If you do not specify a scope, evaluations are triggered when any resource in the recording group changes.</p>"]
    #[serde(rename="Scope")]
    #[serde(skip_serializing_if="Option::is_none")]
    pub scope: Option<Scope>,
    #[doc="<p>Provides the rule owner (AWS or customer), the rule identifier, and the notifications that cause the function to evaluate your AWS resources.</p>"]
    #[serde(rename="Source")]
    pub source: Source,
}

#[doc="<p>Status information for your AWS managed Config rules. The status includes information such as the last time the rule ran, the last time it failed, and the related error for the last failure.</p> <p>This action does not return status information about custom Config rules.</p>"]
#[derive(Default,Debug,Clone,Deserialize)]
pub struct ConfigRuleEvaluationStatus {
    #[doc="<p>The Amazon Resource Name (ARN) of the AWS Config rule.</p>"]
    #[serde(rename="ConfigRuleArn")]
    #[serde(skip_serializing_if="Option::is_none")]
    pub config_rule_arn: Option<String>,
    #[doc="<p>The ID of the AWS Config rule.</p>"]
    #[serde(rename="ConfigRuleId")]
    #[serde(skip_serializing_if="Option::is_none")]
    pub config_rule_id: Option<String>,
    #[doc="<p>The name of the AWS Config rule.</p>"]
    #[serde(rename="ConfigRuleName")]
    #[serde(skip_serializing_if="Option::is_none")]
    pub config_rule_name: Option<String>,
    #[doc="<p>The time that you first activated the AWS Config rule.</p>"]
    #[serde(rename="FirstActivatedTime")]
    #[serde(skip_serializing_if="Option::is_none")]
    pub first_activated_time: Option<f64>,
    #[doc="<p>Indicates whether AWS Config has evaluated your resources against the rule at least once.</p> <ul> <li> <p> <code>true</code> - AWS Config has evaluated your AWS resources against the rule at least once.</p> </li> <li> <p> <code>false</code> - AWS Config has not once finished evaluating your AWS resources against the rule.</p> </li> </ul>"]
    #[serde(rename="FirstEvaluationStarted")]
    #[serde(skip_serializing_if="Option::is_none")]
    pub first_evaluation_started: Option<bool>,
    #[doc="<p>The error code that AWS Config returned when the rule last failed.</p>"]
    #[serde(rename="LastErrorCode")]
    #[serde(skip_serializing_if="Option::is_none")]
    pub last_error_code: Option<String>,
    #[doc="<p>The error message that AWS Config returned when the rule last failed.</p>"]
    #[serde(rename="LastErrorMessage")]
    #[serde(skip_serializing_if="Option::is_none")]
    pub last_error_message: Option<String>,
    #[doc="<p>The time that AWS Config last failed to evaluate your AWS resources against the rule.</p>"]
    #[serde(rename="LastFailedEvaluationTime")]
    #[serde(skip_serializing_if="Option::is_none")]
    pub last_failed_evaluation_time: Option<f64>,
    #[doc="<p>The time that AWS Config last failed to invoke the AWS Config rule to evaluate your AWS resources.</p>"]
    #[serde(rename="LastFailedInvocationTime")]
    #[serde(skip_serializing_if="Option::is_none")]
    pub last_failed_invocation_time: Option<f64>,
    #[doc="<p>The time that AWS Config last successfully evaluated your AWS resources against the rule.</p>"]
    #[serde(rename="LastSuccessfulEvaluationTime")]
    #[serde(skip_serializing_if="Option::is_none")]
    pub last_successful_evaluation_time: Option<f64>,
    #[doc="<p>The time that AWS Config last successfully invoked the AWS Config rule to evaluate your AWS resources.</p>"]
    #[serde(rename="LastSuccessfulInvocationTime")]
    #[serde(skip_serializing_if="Option::is_none")]
    pub last_successful_invocation_time: Option<f64>,
}


#[allow(non_camel_case_types)]
#[derive(Clone,Debug,Eq,PartialEq)]
pub enum ConfigRuleState {
    Active,
    Deleting,
    DeletingResults,
    Evaluating,
}

impl Into<String> for ConfigRuleState {
    fn into(self) -> String {
        let s: &'static str = self.into();
        s.to_owned()
    }
}

impl Into<&'static str> for ConfigRuleState {
    fn into(self) -> &'static str {
        match self {
            ConfigRuleState::Active => "ACTIVE",
            ConfigRuleState::Deleting => "DELETING",
            ConfigRuleState::DeletingResults => "DELETING_RESULTS",
            ConfigRuleState::Evaluating => "EVALUATING",
        }
    }
}

impl ::std::str::FromStr for ConfigRuleState {
    type Err = ();
    fn from_str(s: &str) -> Result<Self, Self::Err> {
        match s {
            "ACTIVE" => Ok(ConfigRuleState::Active),
            "DELETING" => Ok(ConfigRuleState::Deleting),
            "DELETING_RESULTS" => Ok(ConfigRuleState::DeletingResults),
            "EVALUATING" => Ok(ConfigRuleState::Evaluating),
            _ => Err(()),
        }
    }
}

#[doc="<p>Provides options for how often AWS Config delivers configuration snapshots to the Amazon S3 bucket in your delivery channel.</p> <note> <p>If you want to create a rule that triggers evaluations for your resources when AWS Config delivers the configuration snapshot, see the following:</p> </note> <p>The frequency for a rule that triggers evaluations for your resources when AWS Config delivers the configuration snapshot is set by one of two values, depending on which is less frequent:</p> <ul> <li> <p>The value for the <code>deliveryFrequency</code> parameter within the delivery channel configuration, which sets how often AWS Config delivers configuration snapshots. This value also sets how often AWS Config invokes evaluations for Config rules.</p> </li> <li> <p>The value for the <code>MaximumExecutionFrequency</code> parameter, which sets the maximum frequency with which AWS Config invokes evaluations for the rule. For more information, see <a>ConfigRule</a>.</p> </li> </ul> <p>If the <code>deliveryFrequency</code> value is less frequent than the <code>MaximumExecutionFrequency</code> value for a rule, AWS Config invokes the rule only as often as the <code>deliveryFrequency</code> value.</p> <ol> <li> <p>For example, you want your rule to run evaluations when AWS Config delivers the configuration snapshot.</p> </li> <li> <p>You specify the <code>MaximumExecutionFrequency</code> value for <code>Six_Hours</code>. </p> </li> <li> <p>You then specify the delivery channel <code>deliveryFrequency</code> value for <code>TwentyFour_Hours</code>.</p> </li> <li> <p>Because the value for <code>deliveryFrequency</code> is less frequent than <code>MaximumExecutionFrequency</code>, AWS Config invokes evaluations for the rule every 24 hours. </p> </li> </ol> <p>You should set the <code>MaximumExecutionFrequency</code> value to be at least as frequent as the <code>deliveryFrequency</code> value. You can view the <code>deliveryFrequency</code> value by using the <code>DescribeDeliveryChannnels</code> action.</p> <p>To update the <code>deliveryFrequency</code> with which AWS Config delivers your configuration snapshots, use the <code>PutDeliveryChannel</code> action.</p>"]
#[derive(Default,Debug,Clone,Serialize,Deserialize)]
pub struct ConfigSnapshotDeliveryProperties {
    #[doc="<p>The frequency with which AWS Config delivers configuration snapshots.</p>"]
    #[serde(rename="deliveryFrequency")]
    #[serde(skip_serializing_if="Option::is_none")]
    pub delivery_frequency: Option<String>,
}

#[doc="<p>A list that contains the status of the delivery of the configuration stream notification to the Amazon SNS topic.</p>"]
#[derive(Default,Debug,Clone,Deserialize)]
pub struct ConfigStreamDeliveryInfo {
    #[doc="<p>The error code from the last attempted delivery.</p>"]
    #[serde(rename="lastErrorCode")]
    #[serde(skip_serializing_if="Option::is_none")]
    pub last_error_code: Option<String>,
    #[doc="<p>The error message from the last attempted delivery.</p>"]
    #[serde(rename="lastErrorMessage")]
    #[serde(skip_serializing_if="Option::is_none")]
    pub last_error_message: Option<String>,
    #[doc="<p>Status of the last attempted delivery.</p> <p> <b>Note</b> Providing an SNS topic on a <a href=\"http://docs.aws.amazon.com/config/latest/APIReference/API_DeliveryChannel.html\">DeliveryChannel</a> for AWS Config is optional. If the SNS delivery is turned off, the last status will be <b>Not_Applicable</b>.</p>"]
    #[serde(rename="lastStatus")]
    #[serde(skip_serializing_if="Option::is_none")]
    pub last_status: Option<String>,
    #[doc="<p>The time from the last status change.</p>"]
    #[serde(rename="lastStatusChangeTime")]
    #[serde(skip_serializing_if="Option::is_none")]
    pub last_status_change_time: Option<f64>,
}

#[doc="<p>A list that contains detailed configurations of a specified resource.</p>"]
#[derive(Default,Debug,Clone,Deserialize)]
pub struct ConfigurationItem {
    #[doc="<p>The 12 digit AWS account ID associated with the resource.</p>"]
    #[serde(rename="accountId")]
    #[serde(skip_serializing_if="Option::is_none")]
    pub account_id: Option<String>,
    #[doc="<p>The Amazon Resource Name (ARN) of the resource.</p>"]
    #[serde(rename="arn")]
    #[serde(skip_serializing_if="Option::is_none")]
    pub arn: Option<String>,
    #[doc="<p>The Availability Zone associated with the resource.</p>"]
    #[serde(rename="availabilityZone")]
    #[serde(skip_serializing_if="Option::is_none")]
    pub availability_zone: Option<String>,
    #[doc="<p>The region where the resource resides.</p>"]
    #[serde(rename="awsRegion")]
    #[serde(skip_serializing_if="Option::is_none")]
    pub aws_region: Option<String>,
    #[doc="<p>The description of the resource configuration.</p>"]
    #[serde(rename="configuration")]
    #[serde(skip_serializing_if="Option::is_none")]
    pub configuration: Option<String>,
    #[doc="<p>The time when the configuration recording was initiated.</p>"]
    #[serde(rename="configurationItemCaptureTime")]
    #[serde(skip_serializing_if="Option::is_none")]
    pub configuration_item_capture_time: Option<f64>,
    #[doc="<p>Unique MD5 hash that represents the configuration item's state.</p> <p>You can use MD5 hash to compare the states of two or more configuration items that are associated with the same resource.</p>"]
    #[serde(rename="configurationItemMD5Hash")]
    #[serde(skip_serializing_if="Option::is_none")]
    pub configuration_item_md5_hash: Option<String>,
    #[doc="<p>The configuration item status.</p>"]
    #[serde(rename="configurationItemStatus")]
    #[serde(skip_serializing_if="Option::is_none")]
    pub configuration_item_status: Option<String>,
    #[doc="<p>An identifier that indicates the ordering of the configuration items of a resource.</p>"]
    #[serde(rename="configurationStateId")]
    #[serde(skip_serializing_if="Option::is_none")]
    pub configuration_state_id: Option<String>,
    #[doc="<p>A list of CloudTrail event IDs.</p> <p>A populated field indicates that the current configuration was initiated by the events recorded in the CloudTrail log. For more information about CloudTrail, see <a href=\"http://docs.aws.amazon.com/awscloudtrail/latest/userguide/what_is_cloud_trail_top_level.html\">What is AWS CloudTrail?</a>.</p> <p>An empty field indicates that the current configuration was not initiated by any event.</p>"]
    #[serde(rename="relatedEvents")]
    #[serde(skip_serializing_if="Option::is_none")]
    pub related_events: Option<Vec<String>>,
    #[doc="<p>A list of related AWS resources.</p>"]
    #[serde(rename="relationships")]
    #[serde(skip_serializing_if="Option::is_none")]
    pub relationships: Option<Vec<Relationship>>,
    #[doc="<p>The time stamp when the resource was created.</p>"]
    #[serde(rename="resourceCreationTime")]
    #[serde(skip_serializing_if="Option::is_none")]
    pub resource_creation_time: Option<f64>,
    #[doc="<p>The ID of the resource (for example., <code>sg-xxxxxx</code>).</p>"]
    #[serde(rename="resourceId")]
    #[serde(skip_serializing_if="Option::is_none")]
    pub resource_id: Option<String>,
    #[doc="<p>The custom name of the resource, if available.</p>"]
    #[serde(rename="resourceName")]
    #[serde(skip_serializing_if="Option::is_none")]
    pub resource_name: Option<String>,
    #[doc="<p>The type of AWS resource.</p>"]
    #[serde(rename="resourceType")]
    #[serde(skip_serializing_if="Option::is_none")]
    pub resource_type: Option<String>,
    #[doc="<p>Configuration attributes that AWS Config returns for certain resource types to supplement the information returned for the <code>configuration</code> parameter.</p>"]
    #[serde(rename="supplementaryConfiguration")]
    #[serde(skip_serializing_if="Option::is_none")]
    pub supplementary_configuration: Option<::std::collections::HashMap<String, String>>,
    #[doc="<p>A mapping of key value tags associated with the resource.</p>"]
    #[serde(rename="tags")]
    #[serde(skip_serializing_if="Option::is_none")]
    pub tags: Option<::std::collections::HashMap<String, String>>,
    #[doc="<p>The version number of the resource configuration.</p>"]
    #[serde(rename="version")]
    #[serde(skip_serializing_if="Option::is_none")]
    pub version: Option<String>,
}


#[allow(non_camel_case_types)]
#[derive(Clone,Debug,Eq,PartialEq)]
pub enum ConfigurationItemStatus {
    Deleted,
    Discovered,
    Failed,
    Ok,
}

impl Into<String> for ConfigurationItemStatus {
    fn into(self) -> String {
        let s: &'static str = self.into();
        s.to_owned()
    }
}

impl Into<&'static str> for ConfigurationItemStatus {
    fn into(self) -> &'static str {
        match self {
            ConfigurationItemStatus::Deleted => "Deleted",
            ConfigurationItemStatus::Discovered => "Discovered",
            ConfigurationItemStatus::Failed => "Failed",
            ConfigurationItemStatus::Ok => "Ok",
        }
    }
}

impl ::std::str::FromStr for ConfigurationItemStatus {
    type Err = ();
    fn from_str(s: &str) -> Result<Self, Self::Err> {
        match s {
            "Deleted" => Ok(ConfigurationItemStatus::Deleted),
            "Discovered" => Ok(ConfigurationItemStatus::Discovered),
            "Failed" => Ok(ConfigurationItemStatus::Failed),
            "Ok" => Ok(ConfigurationItemStatus::Ok),
            _ => Err(()),
        }
    }
}

#[doc="<p>An object that represents the recording of configuration changes of an AWS resource.</p>"]
#[derive(Default,Debug,Clone,Serialize,Deserialize)]
pub struct ConfigurationRecorder {
    #[doc="<p>The name of the recorder. By default, AWS Config automatically assigns the name \"default\" when creating the configuration recorder. You cannot change the assigned name.</p>"]
    #[serde(rename="name")]
    #[serde(skip_serializing_if="Option::is_none")]
    pub name: Option<String>,
    #[doc="<p>Specifies the types of AWS resource for which AWS Config records configuration changes.</p>"]
    #[serde(rename="recordingGroup")]
    #[serde(skip_serializing_if="Option::is_none")]
    pub recording_group: Option<RecordingGroup>,
    #[doc="<p>Amazon Resource Name (ARN) of the IAM role used to describe the AWS resources associated with the account.</p>"]
    #[serde(rename="roleARN")]
    #[serde(skip_serializing_if="Option::is_none")]
    pub role_arn: Option<String>,
}

#[doc="<p>The current status of the configuration recorder.</p>"]
#[derive(Default,Debug,Clone,Deserialize)]
pub struct ConfigurationRecorderStatus {
    #[doc="<p>The error code indicating that the recording failed.</p>"]
    #[serde(rename="lastErrorCode")]
    #[serde(skip_serializing_if="Option::is_none")]
    pub last_error_code: Option<String>,
    #[doc="<p>The message indicating that the recording failed due to an error.</p>"]
    #[serde(rename="lastErrorMessage")]
    #[serde(skip_serializing_if="Option::is_none")]
    pub last_error_message: Option<String>,
    #[doc="<p>The time the recorder was last started.</p>"]
    #[serde(rename="lastStartTime")]
    #[serde(skip_serializing_if="Option::is_none")]
    pub last_start_time: Option<f64>,
    #[doc="<p>The last (previous) status of the recorder.</p>"]
    #[serde(rename="lastStatus")]
    #[serde(skip_serializing_if="Option::is_none")]
    pub last_status: Option<String>,
    #[doc="<p>The time when the status was last changed.</p>"]
    #[serde(rename="lastStatusChangeTime")]
    #[serde(skip_serializing_if="Option::is_none")]
    pub last_status_change_time: Option<f64>,
    #[doc="<p>The time the recorder was last stopped.</p>"]
    #[serde(rename="lastStopTime")]
    #[serde(skip_serializing_if="Option::is_none")]
    pub last_stop_time: Option<f64>,
    #[doc="<p>The name of the configuration recorder.</p>"]
    #[serde(rename="name")]
    #[serde(skip_serializing_if="Option::is_none")]
    pub name: Option<String>,
    #[doc="<p>Specifies whether the recorder is currently recording or not.</p>"]
    #[serde(rename="recording")]
    #[serde(skip_serializing_if="Option::is_none")]
    pub recording: Option<bool>,
}

#[doc="<p/>"]
#[derive(Default,Debug,Clone,Serialize)]
pub struct DeleteConfigRuleRequest {
    #[doc="<p>The name of the AWS Config rule that you want to delete.</p>"]
    #[serde(rename="ConfigRuleName")]
    pub config_rule_name: String,
}

#[doc="<p>The request object for the <code>DeleteConfigurationRecorder</code> action.</p>"]
#[derive(Default,Debug,Clone,Serialize)]
pub struct DeleteConfigurationRecorderRequest {
    #[doc="<p>The name of the configuration recorder to be deleted. You can retrieve the name of your configuration recorder by using the <code>DescribeConfigurationRecorders</code> action.</p>"]
    #[serde(rename="ConfigurationRecorderName")]
    pub configuration_recorder_name: String,
}

#[doc="<p>The input for the <a>DeleteDeliveryChannel</a> action. The action accepts the following data in JSON format. </p>"]
#[derive(Default,Debug,Clone,Serialize)]
pub struct DeleteDeliveryChannelRequest {
    #[doc="<p>The name of the delivery channel to delete.</p>"]
    #[serde(rename="DeliveryChannelName")]
    pub delivery_channel_name: String,
}

#[doc="<p/>"]
#[derive(Default,Debug,Clone,Serialize)]
pub struct DeleteEvaluationResultsRequest {
    #[doc="<p>The name of the Config rule for which you want to delete the evaluation results.</p>"]
    #[serde(rename="ConfigRuleName")]
    pub config_rule_name: String,
}

#[doc="<p>The output when you delete the evaluation results for the specified Config rule.</p>"]
#[derive(Default,Debug,Clone,Deserialize)]
pub struct DeleteEvaluationResultsResponse;

#[doc="<p>The input for the <a>DeliverConfigSnapshot</a> action.</p>"]
#[derive(Default,Debug,Clone,Serialize)]
pub struct DeliverConfigSnapshotRequest {
    #[doc="<p>The name of the delivery channel through which the snapshot is delivered.</p>"]
    #[serde(rename="deliveryChannelName")]
    pub delivery_channel_name: String,
}

#[doc="<p>The output for the <a>DeliverConfigSnapshot</a> action in JSON format.</p>"]
#[derive(Default,Debug,Clone,Deserialize)]
pub struct DeliverConfigSnapshotResponse {
    #[doc="<p>The ID of the snapshot that is being created.</p>"]
    #[serde(rename="configSnapshotId")]
    #[serde(skip_serializing_if="Option::is_none")]
    pub config_snapshot_id: Option<String>,
}

#[doc="<p>The channel through which AWS Config delivers notifications and updated configuration states.</p>"]
#[derive(Default,Debug,Clone,Serialize,Deserialize)]
pub struct DeliveryChannel {
    #[doc="<p>The options for how often AWS Config delivers configuration snapshots to the Amazon S3 bucket.</p>"]
    #[serde(rename="configSnapshotDeliveryProperties")]
    #[serde(skip_serializing_if="Option::is_none")]
    pub config_snapshot_delivery_properties: Option<ConfigSnapshotDeliveryProperties>,
    #[doc="<p>The name of the delivery channel. By default, AWS Config assigns the name \"default\" when creating the delivery channel. To change the delivery channel name, you must use the DeleteDeliveryChannel action to delete your current delivery channel, and then you must use the PutDeliveryChannel command to create a delivery channel that has the desired name.</p>"]
    #[serde(rename="name")]
    #[serde(skip_serializing_if="Option::is_none")]
    pub name: Option<String>,
    #[doc="<p>The name of the Amazon S3 bucket to which AWS Config delivers configuration snapshots and configuration history files.</p> <p>If you specify a bucket that belongs to another AWS account, that bucket must have policies that grant access permissions to AWS Config. For more information, see <a href=\"http://docs.aws.amazon.com/config/latest/developerguide/s3-bucket-policy.html\">Permissions for the Amazon S3 Bucket</a> in the AWS Config Developer Guide.</p>"]
    #[serde(rename="s3BucketName")]
    #[serde(skip_serializing_if="Option::is_none")]
    pub s_3_bucket_name: Option<String>,
    #[doc="<p>The prefix for the specified Amazon S3 bucket.</p>"]
    #[serde(rename="s3KeyPrefix")]
    #[serde(skip_serializing_if="Option::is_none")]
    pub s_3_key_prefix: Option<String>,
    #[doc="<p>The Amazon Resource Name (ARN) of the Amazon SNS topic to which AWS Config sends notifications about configuration changes.</p> <p>If you choose a topic from another account, the topic must have policies that grant access permissions to AWS Config. For more information, see <a href=\"http://docs.aws.amazon.com/config/latest/developerguide/sns-topic-policy.html\">Permissions for the Amazon SNS Topic</a> in the AWS Config Developer Guide.</p>"]
    #[serde(rename="snsTopicARN")]
    #[serde(skip_serializing_if="Option::is_none")]
    pub sns_topic_arn: Option<String>,
}

#[doc="<p>The status of a specified delivery channel.</p> <p>Valid values: <code>Success</code> | <code>Failure</code> </p>"]
#[derive(Default,Debug,Clone,Deserialize)]
pub struct DeliveryChannelStatus {
    #[doc="<p>A list that contains the status of the delivery of the configuration history to the specified Amazon S3 bucket.</p>"]
    #[serde(rename="configHistoryDeliveryInfo")]
    #[serde(skip_serializing_if="Option::is_none")]
    pub config_history_delivery_info: Option<ConfigExportDeliveryInfo>,
    #[doc="<p>A list containing the status of the delivery of the snapshot to the specified Amazon S3 bucket.</p>"]
    #[serde(rename="configSnapshotDeliveryInfo")]
    #[serde(skip_serializing_if="Option::is_none")]
    pub config_snapshot_delivery_info: Option<ConfigExportDeliveryInfo>,
    #[doc="<p>A list containing the status of the delivery of the configuration stream notification to the specified Amazon SNS topic.</p>"]
    #[serde(rename="configStreamDeliveryInfo")]
    #[serde(skip_serializing_if="Option::is_none")]
    pub config_stream_delivery_info: Option<ConfigStreamDeliveryInfo>,
    #[doc="<p>The name of the delivery channel.</p>"]
    #[serde(rename="name")]
    #[serde(skip_serializing_if="Option::is_none")]
    pub name: Option<String>,
}


#[allow(non_camel_case_types)]
#[derive(Clone,Debug,Eq,PartialEq)]
pub enum DeliveryStatus {
    Failure,
    NotApplicable,
    Success,
}

impl Into<String> for DeliveryStatus {
    fn into(self) -> String {
        let s: &'static str = self.into();
        s.to_owned()
    }
}

impl Into<&'static str> for DeliveryStatus {
    fn into(self) -> &'static str {
        match self {
            DeliveryStatus::Failure => "Failure",
            DeliveryStatus::NotApplicable => "Not_Applicable",
            DeliveryStatus::Success => "Success",
        }
    }
}

impl ::std::str::FromStr for DeliveryStatus {
    type Err = ();
    fn from_str(s: &str) -> Result<Self, Self::Err> {
        match s {
            "Failure" => Ok(DeliveryStatus::Failure),
            "Not_Applicable" => Ok(DeliveryStatus::NotApplicable),
            "Success" => Ok(DeliveryStatus::Success),
            _ => Err(()),
        }
    }
}

#[doc="<p/>"]
#[derive(Default,Debug,Clone,Serialize)]
pub struct DescribeComplianceByConfigRuleRequest {
    #[doc="<p>Filters the results by compliance.</p> <p>The allowed values are <code>COMPLIANT</code>, <code>NON_COMPLIANT</code>, and <code>INSUFFICIENT_DATA</code>.</p>"]
    #[serde(rename="ComplianceTypes")]
    #[serde(skip_serializing_if="Option::is_none")]
    pub compliance_types: Option<Vec<String>>,
    #[doc="<p>Specify one or more AWS Config rule names to filter the results by rule.</p>"]
    #[serde(rename="ConfigRuleNames")]
    #[serde(skip_serializing_if="Option::is_none")]
    pub config_rule_names: Option<Vec<String>>,
    #[doc="<p>The <code>NextToken</code> string returned on a previous page that you use to get the next page of results in a paginated response.</p>"]
    #[serde(rename="NextToken")]
    #[serde(skip_serializing_if="Option::is_none")]
    pub next_token: Option<String>,
}

#[doc="<p/>"]
#[derive(Default,Debug,Clone,Deserialize)]
pub struct DescribeComplianceByConfigRuleResponse {
    #[doc="<p>Indicates whether each of the specified AWS Config rules is compliant.</p>"]
    #[serde(rename="ComplianceByConfigRules")]
    #[serde(skip_serializing_if="Option::is_none")]
    pub compliance_by_config_rules: Option<Vec<ComplianceByConfigRule>>,
    #[doc="<p>The string that you use in a subsequent request to get the next page of results in a paginated response.</p>"]
    #[serde(rename="NextToken")]
    #[serde(skip_serializing_if="Option::is_none")]
    pub next_token: Option<String>,
}

#[doc="<p/>"]
#[derive(Default,Debug,Clone,Serialize)]
pub struct DescribeComplianceByResourceRequest {
    #[doc="<p>Filters the results by compliance.</p> <p>The allowed values are <code>COMPLIANT</code>, <code>NON_COMPLIANT</code>, and <code>INSUFFICIENT_DATA</code>.</p>"]
    #[serde(rename="ComplianceTypes")]
    #[serde(skip_serializing_if="Option::is_none")]
    pub compliance_types: Option<Vec<String>>,
    #[doc="<p>The maximum number of evaluation results returned on each page. The default is 10. You cannot specify a limit greater than 100. If you specify 0, AWS Config uses the default.</p>"]
    #[serde(rename="Limit")]
    #[serde(skip_serializing_if="Option::is_none")]
    pub limit: Option<i64>,
    #[doc="<p>The <code>NextToken</code> string returned on a previous page that you use to get the next page of results in a paginated response.</p>"]
    #[serde(rename="NextToken")]
    #[serde(skip_serializing_if="Option::is_none")]
    pub next_token: Option<String>,
    #[doc="<p>The ID of the AWS resource for which you want compliance information. You can specify only one resource ID. If you specify a resource ID, you must also specify a type for <code>ResourceType</code>.</p>"]
    #[serde(rename="ResourceId")]
    #[serde(skip_serializing_if="Option::is_none")]
    pub resource_id: Option<String>,
    #[doc="<p>The types of AWS resources for which you want compliance information; for example, <code>AWS::EC2::Instance</code>. For this action, you can specify that the resource type is an AWS account by specifying <code>AWS::::Account</code>.</p>"]
    #[serde(rename="ResourceType")]
    #[serde(skip_serializing_if="Option::is_none")]
    pub resource_type: Option<String>,
}

#[doc="<p/>"]
#[derive(Default,Debug,Clone,Deserialize)]
pub struct DescribeComplianceByResourceResponse {
    #[doc="<p>Indicates whether the specified AWS resource complies with all of the AWS Config rules that evaluate it.</p>"]
    #[serde(rename="ComplianceByResources")]
    #[serde(skip_serializing_if="Option::is_none")]
    pub compliance_by_resources: Option<Vec<ComplianceByResource>>,
    #[doc="<p>The string that you use in a subsequent request to get the next page of results in a paginated response.</p>"]
    #[serde(rename="NextToken")]
    #[serde(skip_serializing_if="Option::is_none")]
    pub next_token: Option<String>,
}

#[doc="<p/>"]
#[derive(Default,Debug,Clone,Serialize)]
pub struct DescribeConfigRuleEvaluationStatusRequest {
    #[doc="<p>The name of the AWS managed Config rules for which you want status information. If you do not specify any names, AWS Config returns status information for all AWS managed Config rules that you use.</p>"]
    #[serde(rename="ConfigRuleNames")]
    #[serde(skip_serializing_if="Option::is_none")]
    pub config_rule_names: Option<Vec<String>>,
    #[doc="<p>The number of rule evaluation results that you want returned.</p> <p>This parameter is required if the rule limit for your account is more than the default of 50 rules.</p> <p>For more information about requesting a rule limit increase, see <a href=\"http://docs.aws.amazon.com/general/latest/gr/aws_service_limits.html#limits_config\">AWS Config Limits</a> in the <i>AWS General Reference Guide</i>.</p>"]
    #[serde(rename="Limit")]
    #[serde(skip_serializing_if="Option::is_none")]
    pub limit: Option<i64>,
    #[doc="<p>The <code>NextToken</code> string returned on a previous page that you use to get the next page of results in a paginated response.</p>"]
    #[serde(rename="NextToken")]
    #[serde(skip_serializing_if="Option::is_none")]
    pub next_token: Option<String>,
}

#[doc="<p/>"]
#[derive(Default,Debug,Clone,Deserialize)]
pub struct DescribeConfigRuleEvaluationStatusResponse {
    #[doc="<p>Status information about your AWS managed Config rules.</p>"]
    #[serde(rename="ConfigRulesEvaluationStatus")]
    #[serde(skip_serializing_if="Option::is_none")]
    pub config_rules_evaluation_status: Option<Vec<ConfigRuleEvaluationStatus>>,
    #[doc="<p>The string that you use in a subsequent request to get the next page of results in a paginated response.</p>"]
    #[serde(rename="NextToken")]
    #[serde(skip_serializing_if="Option::is_none")]
    pub next_token: Option<String>,
}

#[doc="<p/>"]
#[derive(Default,Debug,Clone,Serialize)]
pub struct DescribeConfigRulesRequest {
    #[doc="<p>The names of the AWS Config rules for which you want details. If you do not specify any names, AWS Config returns details for all your rules.</p>"]
    #[serde(rename="ConfigRuleNames")]
    #[serde(skip_serializing_if="Option::is_none")]
    pub config_rule_names: Option<Vec<String>>,
    #[doc="<p>The <code>NextToken</code> string returned on a previous page that you use to get the next page of results in a paginated response.</p>"]
    #[serde(rename="NextToken")]
    #[serde(skip_serializing_if="Option::is_none")]
    pub next_token: Option<String>,
}

#[doc="<p/>"]
#[derive(Default,Debug,Clone,Deserialize)]
pub struct DescribeConfigRulesResponse {
    #[doc="<p>The details about your AWS Config rules.</p>"]
    #[serde(rename="ConfigRules")]
    #[serde(skip_serializing_if="Option::is_none")]
    pub config_rules: Option<Vec<ConfigRule>>,
    #[doc="<p>The string that you use in a subsequent request to get the next page of results in a paginated response.</p>"]
    #[serde(rename="NextToken")]
    #[serde(skip_serializing_if="Option::is_none")]
    pub next_token: Option<String>,
}

#[doc="<p>The input for the <a>DescribeConfigurationRecorderStatus</a> action.</p>"]
#[derive(Default,Debug,Clone,Serialize)]
pub struct DescribeConfigurationRecorderStatusRequest {
    #[doc="<p>The name(s) of the configuration recorder. If the name is not specified, the action returns the current status of all the configuration recorders associated with the account.</p>"]
    #[serde(rename="ConfigurationRecorderNames")]
    #[serde(skip_serializing_if="Option::is_none")]
    pub configuration_recorder_names: Option<Vec<String>>,
}

#[doc="<p>The output for the <a>DescribeConfigurationRecorderStatus</a> action in JSON format.</p>"]
#[derive(Default,Debug,Clone,Deserialize)]
pub struct DescribeConfigurationRecorderStatusResponse {
    #[doc="<p>A list that contains status of the specified recorders.</p>"]
    #[serde(rename="ConfigurationRecordersStatus")]
    #[serde(skip_serializing_if="Option::is_none")]
    pub configuration_recorders_status: Option<Vec<ConfigurationRecorderStatus>>,
}

#[doc="<p>The input for the <a>DescribeConfigurationRecorders</a> action.</p>"]
#[derive(Default,Debug,Clone,Serialize)]
pub struct DescribeConfigurationRecordersRequest {
    #[doc="<p>A list of configuration recorder names.</p>"]
    #[serde(rename="ConfigurationRecorderNames")]
    #[serde(skip_serializing_if="Option::is_none")]
    pub configuration_recorder_names: Option<Vec<String>>,
}

#[doc="<p>The output for the <a>DescribeConfigurationRecorders</a> action.</p>"]
#[derive(Default,Debug,Clone,Deserialize)]
pub struct DescribeConfigurationRecordersResponse {
    #[doc="<p>A list that contains the descriptions of the specified configuration recorders.</p>"]
    #[serde(rename="ConfigurationRecorders")]
    #[serde(skip_serializing_if="Option::is_none")]
    pub configuration_recorders: Option<Vec<ConfigurationRecorder>>,
}

#[doc="<p>The input for the <a>DeliveryChannelStatus</a> action.</p>"]
#[derive(Default,Debug,Clone,Serialize)]
pub struct DescribeDeliveryChannelStatusRequest {
    #[doc="<p>A list of delivery channel names.</p>"]
    #[serde(rename="DeliveryChannelNames")]
    #[serde(skip_serializing_if="Option::is_none")]
    pub delivery_channel_names: Option<Vec<String>>,
}

#[doc="<p>The output for the <a>DescribeDeliveryChannelStatus</a> action.</p>"]
#[derive(Default,Debug,Clone,Deserialize)]
pub struct DescribeDeliveryChannelStatusResponse {
    #[doc="<p>A list that contains the status of a specified delivery channel.</p>"]
    #[serde(rename="DeliveryChannelsStatus")]
    #[serde(skip_serializing_if="Option::is_none")]
    pub delivery_channels_status: Option<Vec<DeliveryChannelStatus>>,
}

#[doc="<p>The input for the <a>DescribeDeliveryChannels</a> action.</p>"]
#[derive(Default,Debug,Clone,Serialize)]
pub struct DescribeDeliveryChannelsRequest {
    #[doc="<p>A list of delivery channel names.</p>"]
    #[serde(rename="DeliveryChannelNames")]
    #[serde(skip_serializing_if="Option::is_none")]
    pub delivery_channel_names: Option<Vec<String>>,
}

#[doc="<p>The output for the <a>DescribeDeliveryChannels</a> action.</p>"]
#[derive(Default,Debug,Clone,Deserialize)]
pub struct DescribeDeliveryChannelsResponse {
    #[doc="<p>A list that contains the descriptions of the specified delivery channel.</p>"]
    #[serde(rename="DeliveryChannels")]
    #[serde(skip_serializing_if="Option::is_none")]
    pub delivery_channels: Option<Vec<DeliveryChannel>>,
}

#[doc="<p>Identifies an AWS resource and indicates whether it complies with the AWS Config rule that it was evaluated against.</p>"]
#[derive(Default,Debug,Clone,Serialize,Deserialize)]
pub struct Evaluation {
    #[doc="<p>Supplementary information about how the evaluation determined the compliance.</p>"]
    #[serde(rename="Annotation")]
    #[serde(skip_serializing_if="Option::is_none")]
    pub annotation: Option<String>,
    #[doc="<p>The ID of the AWS resource that was evaluated.</p>"]
    #[serde(rename="ComplianceResourceId")]
    pub compliance_resource_id: String,
    #[doc="<p>The type of AWS resource that was evaluated.</p>"]
    #[serde(rename="ComplianceResourceType")]
    pub compliance_resource_type: String,
    #[doc="<p>Indicates whether the AWS resource complies with the AWS Config rule that it was evaluated against.</p> <p>For the <code>Evaluation</code> data type, AWS Config supports only the <code>COMPLIANT</code>, <code>NON_COMPLIANT</code>, and <code>NOT_APPLICABLE</code> values. AWS Config does not support the <code>INSUFFICIENT_DATA</code> value for this data type.</p> <p>Similarly, AWS Config does not accept <code>INSUFFICIENT_DATA</code> as the value for <code>ComplianceType</code> from a <code>PutEvaluations</code> request. For example, an AWS Lambda function for a custom Config rule cannot pass an <code>INSUFFICIENT_DATA</code> value to AWS Config.</p>"]
    #[serde(rename="ComplianceType")]
    pub compliance_type: String,
    #[doc="<p>The time of the event in AWS Config that triggered the evaluation. For event-based evaluations, the time indicates when AWS Config created the configuration item that triggered the evaluation. For periodic evaluations, the time indicates when AWS Config triggered the evaluation at the frequency that you specified (for example, every 24 hours).</p>"]
    #[serde(rename="OrderingTimestamp")]
    pub ordering_timestamp: f64,
}

#[doc="<p>The details of an AWS Config evaluation. Provides the AWS resource that was evaluated, the compliance of the resource, related timestamps, and supplementary information.</p>"]
#[derive(Default,Debug,Clone,Deserialize)]
pub struct EvaluationResult {
    #[doc="<p>Supplementary information about how the evaluation determined the compliance.</p>"]
    #[serde(rename="Annotation")]
    #[serde(skip_serializing_if="Option::is_none")]
    pub annotation: Option<String>,
    #[doc="<p>Indicates whether the AWS resource complies with the AWS Config rule that evaluated it.</p> <p>For the <code>EvaluationResult</code> data type, AWS Config supports only the <code>COMPLIANT</code>, <code>NON_COMPLIANT</code>, and <code>NOT_APPLICABLE</code> values. AWS Config does not support the <code>INSUFFICIENT_DATA</code> value for the <code>EvaluationResult</code> data type.</p>"]
    #[serde(rename="ComplianceType")]
    #[serde(skip_serializing_if="Option::is_none")]
    pub compliance_type: Option<String>,
    #[doc="<p>The time when the AWS Config rule evaluated the AWS resource.</p>"]
    #[serde(rename="ConfigRuleInvokedTime")]
    #[serde(skip_serializing_if="Option::is_none")]
    pub config_rule_invoked_time: Option<f64>,
    #[doc="<p>Uniquely identifies the evaluation result.</p>"]
    #[serde(rename="EvaluationResultIdentifier")]
    #[serde(skip_serializing_if="Option::is_none")]
    pub evaluation_result_identifier: Option<EvaluationResultIdentifier>,
    #[doc="<p>The time when AWS Config recorded the evaluation result.</p>"]
    #[serde(rename="ResultRecordedTime")]
    #[serde(skip_serializing_if="Option::is_none")]
    pub result_recorded_time: Option<f64>,
    #[doc="<p>An encrypted token that associates an evaluation with an AWS Config rule. The token identifies the rule, the AWS resource being evaluated, and the event that triggered the evaluation.</p>"]
    #[serde(rename="ResultToken")]
    #[serde(skip_serializing_if="Option::is_none")]
    pub result_token: Option<String>,
}

#[doc="<p>Uniquely identifies an evaluation result.</p>"]
#[derive(Default,Debug,Clone,Deserialize)]
pub struct EvaluationResultIdentifier {
    #[doc="<p>Identifies an AWS Config rule used to evaluate an AWS resource, and provides the type and ID of the evaluated resource.</p>"]
    #[serde(rename="EvaluationResultQualifier")]
    #[serde(skip_serializing_if="Option::is_none")]
    pub evaluation_result_qualifier: Option<EvaluationResultQualifier>,
    #[doc="<p>The time of the event that triggered the evaluation of your AWS resources. The time can indicate when AWS Config delivered a configuration item change notification, or it can indicate when AWS Config delivered the configuration snapshot, depending on which event triggered the evaluation.</p>"]
    #[serde(rename="OrderingTimestamp")]
    #[serde(skip_serializing_if="Option::is_none")]
    pub ordering_timestamp: Option<f64>,
}

#[doc="<p>Identifies an AWS Config rule that evaluated an AWS resource, and provides the type and ID of the resource that the rule evaluated.</p>"]
#[derive(Default,Debug,Clone,Deserialize)]
pub struct EvaluationResultQualifier {
    #[doc="<p>The name of the AWS Config rule that was used in the evaluation.</p>"]
    #[serde(rename="ConfigRuleName")]
    #[serde(skip_serializing_if="Option::is_none")]
    pub config_rule_name: Option<String>,
    #[doc="<p>The ID of the evaluated AWS resource.</p>"]
    #[serde(rename="ResourceId")]
    #[serde(skip_serializing_if="Option::is_none")]
    pub resource_id: Option<String>,
    #[doc="<p>The type of AWS resource that was evaluated.</p>"]
    #[serde(rename="ResourceType")]
    #[serde(skip_serializing_if="Option::is_none")]
    pub resource_type: Option<String>,
}


#[allow(non_camel_case_types)]
#[derive(Clone,Debug,Eq,PartialEq)]
pub enum EventSource {
    AwsConfig,
}

impl Into<String> for EventSource {
    fn into(self) -> String {
        let s: &'static str = self.into();
        s.to_owned()
    }
}

impl Into<&'static str> for EventSource {
    fn into(self) -> &'static str {
        match self {
            EventSource::AwsConfig => "aws.config",
        }
    }
}

impl ::std::str::FromStr for EventSource {
    type Err = ();
    fn from_str(s: &str) -> Result<Self, Self::Err> {
        match s {
            "aws.config" => Ok(EventSource::AwsConfig),
            _ => Err(()),
        }
    }
}

#[doc="<p/>"]
#[derive(Default,Debug,Clone,Serialize)]
pub struct GetComplianceDetailsByConfigRuleRequest {
    #[doc="<p>Filters the results by compliance.</p> <p>The allowed values are <code>COMPLIANT</code>, <code>NON_COMPLIANT</code>, and <code>NOT_APPLICABLE</code>.</p>"]
    #[serde(rename="ComplianceTypes")]
    #[serde(skip_serializing_if="Option::is_none")]
    pub compliance_types: Option<Vec<String>>,
    #[doc="<p>The name of the AWS Config rule for which you want compliance information.</p>"]
    #[serde(rename="ConfigRuleName")]
    pub config_rule_name: String,
    #[doc="<p>The maximum number of evaluation results returned on each page. The default is 10. You cannot specify a limit greater than 100. If you specify 0, AWS Config uses the default.</p>"]
    #[serde(rename="Limit")]
    #[serde(skip_serializing_if="Option::is_none")]
    pub limit: Option<i64>,
    #[doc="<p>The <code>NextToken</code> string returned on a previous page that you use to get the next page of results in a paginated response.</p>"]
    #[serde(rename="NextToken")]
    #[serde(skip_serializing_if="Option::is_none")]
    pub next_token: Option<String>,
}

#[doc="<p/>"]
#[derive(Default,Debug,Clone,Deserialize)]
pub struct GetComplianceDetailsByConfigRuleResponse {
    #[doc="<p>Indicates whether the AWS resource complies with the specified AWS Config rule.</p>"]
    #[serde(rename="EvaluationResults")]
    #[serde(skip_serializing_if="Option::is_none")]
    pub evaluation_results: Option<Vec<EvaluationResult>>,
    #[doc="<p>The string that you use in a subsequent request to get the next page of results in a paginated response.</p>"]
    #[serde(rename="NextToken")]
    #[serde(skip_serializing_if="Option::is_none")]
    pub next_token: Option<String>,
}

#[doc="<p/>"]
#[derive(Default,Debug,Clone,Serialize)]
pub struct GetComplianceDetailsByResourceRequest {
    #[doc="<p>Filters the results by compliance.</p> <p>The allowed values are <code>COMPLIANT</code>, <code>NON_COMPLIANT</code>, and <code>NOT_APPLICABLE</code>.</p>"]
    #[serde(rename="ComplianceTypes")]
    #[serde(skip_serializing_if="Option::is_none")]
    pub compliance_types: Option<Vec<String>>,
    #[doc="<p>The <code>NextToken</code> string returned on a previous page that you use to get the next page of results in a paginated response.</p>"]
    #[serde(rename="NextToken")]
    #[serde(skip_serializing_if="Option::is_none")]
    pub next_token: Option<String>,
    #[doc="<p>The ID of the AWS resource for which you want compliance information.</p>"]
    #[serde(rename="ResourceId")]
    pub resource_id: String,
    #[doc="<p>The type of the AWS resource for which you want compliance information.</p>"]
    #[serde(rename="ResourceType")]
    pub resource_type: String,
}

#[doc="<p/>"]
#[derive(Default,Debug,Clone,Deserialize)]
pub struct GetComplianceDetailsByResourceResponse {
    #[doc="<p>Indicates whether the specified AWS resource complies each AWS Config rule.</p>"]
    #[serde(rename="EvaluationResults")]
    #[serde(skip_serializing_if="Option::is_none")]
    pub evaluation_results: Option<Vec<EvaluationResult>>,
    #[doc="<p>The string that you use in a subsequent request to get the next page of results in a paginated response.</p>"]
    #[serde(rename="NextToken")]
    #[serde(skip_serializing_if="Option::is_none")]
    pub next_token: Option<String>,
}

#[doc="<p/>"]
#[derive(Default,Debug,Clone,Deserialize)]
pub struct GetComplianceSummaryByConfigRuleResponse {
    #[doc="<p>The number of AWS Config rules that are compliant and the number that are noncompliant, up to a maximum of 25 for each.</p>"]
    #[serde(rename="ComplianceSummary")]
    #[serde(skip_serializing_if="Option::is_none")]
    pub compliance_summary: Option<ComplianceSummary>,
}

#[doc="<p/>"]
#[derive(Default,Debug,Clone,Serialize)]
pub struct GetComplianceSummaryByResourceTypeRequest {
    #[doc="<p>Specify one or more resource types to get the number of resources that are compliant and the number that are noncompliant for each resource type.</p> <p>For this request, you can specify an AWS resource type such as <code>AWS::EC2::Instance</code>, and you can specify that the resource type is an AWS account by specifying <code>AWS::::Account</code>.</p>"]
    #[serde(rename="ResourceTypes")]
    #[serde(skip_serializing_if="Option::is_none")]
    pub resource_types: Option<Vec<String>>,
}

#[doc="<p/>"]
#[derive(Default,Debug,Clone,Deserialize)]
pub struct GetComplianceSummaryByResourceTypeResponse {
    #[doc="<p>The number of resources that are compliant and the number that are noncompliant. If one or more resource types were provided with the request, the numbers are returned for each resource type. The maximum number returned is 100.</p>"]
    #[serde(rename="ComplianceSummariesByResourceType")]
    #[serde(skip_serializing_if="Option::is_none")]
    pub compliance_summaries_by_resource_type: Option<Vec<ComplianceSummaryByResourceType>>,
}

#[derive(Default,Debug,Clone,Serialize)]
pub struct GetDiscoveredResourceCountsRequest {
    #[doc="<p>The maximum number of <a>ResourceCount</a> objects returned on each page. The default is 100. You cannot specify a limit greater than 100. If you specify 0, AWS Config uses the default.</p>"]
    #[serde(rename="limit")]
    #[serde(skip_serializing_if="Option::is_none")]
    pub limit: Option<i64>,
    #[doc="<p>The <code>nextToken</code> string returned on a previous page that you use to get the next page of results in a paginated response.</p>"]
    #[serde(rename="nextToken")]
    #[serde(skip_serializing_if="Option::is_none")]
    pub next_token: Option<String>,
    #[doc="<p>The comma-separated list that specifies the resource types that you want the AWS Config to return. For example, (<code>\"AWS::EC2::Instance\"</code>, <code>\"AWS::IAM::User\"</code>).</p> <p>If a value for <code>resourceTypes</code> is not specified, AWS Config returns all resource types that AWS Config is recording in the region for your account.</p> <note> <p>If the configuration recorder is turned off, AWS Config returns an empty list of <a>ResourceCount</a> objects. If the configuration recorder is not recording a specific resource type (for example, S3 buckets), that resource type is not returned in the list of <a>ResourceCount</a> objects.</p> </note>"]
    #[serde(rename="resourceTypes")]
    #[serde(skip_serializing_if="Option::is_none")]
    pub resource_types: Option<Vec<String>>,
}

#[derive(Default,Debug,Clone,Deserialize)]
pub struct GetDiscoveredResourceCountsResponse {
    #[doc="<p>The string that you use in a subsequent request to get the next page of results in a paginated response.</p>"]
    #[serde(rename="nextToken")]
    #[serde(skip_serializing_if="Option::is_none")]
    pub next_token: Option<String>,
    #[doc="<p>The list of <code>ResourceCount</code> objects. Each object is listed in descending order by the number of resources.</p>"]
    #[serde(rename="resourceCounts")]
    #[serde(skip_serializing_if="Option::is_none")]
    pub resource_counts: Option<Vec<ResourceCount>>,
    #[doc="<p>The total number of resources that AWS Config is recording in the region for your account. If you specify resource types in the request, AWS Config returns only the total number of resources for those resource types.</p> <p class=\"title\"> <b>Example</b> </p> <ol> <li> <p>AWS Config is recording three resource types in the US East (Ohio) Region for your account: 25 EC2 instances, 20 IAM users, and 15 S3 buckets, for a total of 60 resources.</p> </li> <li> <p>You make a call to the <code>GetDiscoveredResourceCounts</code> action and specify the resource type, <code>\"AWS::EC2::Instances\"</code> in the request.</p> </li> <li> <p>AWS Config returns 25 for <code>totalDiscoveredResources</code>.</p> </li> </ol>"]
    #[serde(rename="totalDiscoveredResources")]
    #[serde(skip_serializing_if="Option::is_none")]
    pub total_discovered_resources: Option<i64>,
}

#[doc="<p>The input for the <a>GetResourceConfigHistory</a> action.</p>"]
#[derive(Default,Debug,Clone,Serialize)]
pub struct GetResourceConfigHistoryRequest {
    #[doc="<p>The chronological order for configuration items listed. By default the results are listed in reverse chronological order.</p>"]
    #[serde(rename="chronologicalOrder")]
    #[serde(skip_serializing_if="Option::is_none")]
    pub chronological_order: Option<String>,
    #[doc="<p>The time stamp that indicates an earlier time. If not specified, the action returns paginated results that contain configuration items that start from when the first configuration item was recorded.</p>"]
    #[serde(rename="earlierTime")]
    #[serde(skip_serializing_if="Option::is_none")]
    pub earlier_time: Option<f64>,
    #[doc="<p>The time stamp that indicates a later time. If not specified, current time is taken.</p>"]
    #[serde(rename="laterTime")]
    #[serde(skip_serializing_if="Option::is_none")]
    pub later_time: Option<f64>,
    #[doc="<p>The maximum number of configuration items returned on each page. The default is 10. You cannot specify a limit greater than 100. If you specify 0, AWS Config uses the default.</p>"]
    #[serde(rename="limit")]
    #[serde(skip_serializing_if="Option::is_none")]
    pub limit: Option<i64>,
    #[doc="<p>The <code>nextToken</code> string returned on a previous page that you use to get the next page of results in a paginated response.</p>"]
    #[serde(rename="nextToken")]
    #[serde(skip_serializing_if="Option::is_none")]
    pub next_token: Option<String>,
    #[doc="<p>The ID of the resource (for example., <code>sg-xxxxxx</code>).</p>"]
    #[serde(rename="resourceId")]
    pub resource_id: String,
    #[doc="<p>The resource type.</p>"]
    #[serde(rename="resourceType")]
    pub resource_type: String,
}

#[doc="<p>The output for the <a>GetResourceConfigHistory</a> action.</p>"]
#[derive(Default,Debug,Clone,Deserialize)]
pub struct GetResourceConfigHistoryResponse {
    #[doc="<p>A list that contains the configuration history of one or more resources.</p>"]
    #[serde(rename="configurationItems")]
    #[serde(skip_serializing_if="Option::is_none")]
    pub configuration_items: Option<Vec<ConfigurationItem>>,
    #[doc="<p>The string that you use in a subsequent request to get the next page of results in a paginated response.</p>"]
    #[serde(rename="nextToken")]
    #[serde(skip_serializing_if="Option::is_none")]
    pub next_token: Option<String>,
}

#[doc="<p/>"]
#[derive(Default,Debug,Clone,Serialize)]
pub struct ListDiscoveredResourcesRequest {
    #[doc="<p>Specifies whether AWS Config includes deleted resources in the results. By default, deleted resources are not included.</p>"]
    #[serde(rename="includeDeletedResources")]
    #[serde(skip_serializing_if="Option::is_none")]
    pub include_deleted_resources: Option<bool>,
    #[doc="<p>The maximum number of resource identifiers returned on each page. The default is 100. You cannot specify a limit greater than 100. If you specify 0, AWS Config uses the default.</p>"]
    #[serde(rename="limit")]
    #[serde(skip_serializing_if="Option::is_none")]
    pub limit: Option<i64>,
    #[doc="<p>The <code>nextToken</code> string returned on a previous page that you use to get the next page of results in a paginated response.</p>"]
    #[serde(rename="nextToken")]
    #[serde(skip_serializing_if="Option::is_none")]
    pub next_token: Option<String>,
    #[doc="<p>The IDs of only those resources that you want AWS Config to list in the response. If you do not specify this parameter, AWS Config lists all resources of the specified type that it has discovered.</p>"]
    #[serde(rename="resourceIds")]
    #[serde(skip_serializing_if="Option::is_none")]
    pub resource_ids: Option<Vec<String>>,
    #[doc="<p>The custom name of only those resources that you want AWS Config to list in the response. If you do not specify this parameter, AWS Config lists all resources of the specified type that it has discovered.</p>"]
    #[serde(rename="resourceName")]
    #[serde(skip_serializing_if="Option::is_none")]
    pub resource_name: Option<String>,
    #[doc="<p>The type of resources that you want AWS Config to list in the response.</p>"]
    #[serde(rename="resourceType")]
    pub resource_type: String,
}

#[doc="<p/>"]
#[derive(Default,Debug,Clone,Deserialize)]
pub struct ListDiscoveredResourcesResponse {
    #[doc="<p>The string that you use in a subsequent request to get the next page of results in a paginated response.</p>"]
    #[serde(rename="nextToken")]
    #[serde(skip_serializing_if="Option::is_none")]
    pub next_token: Option<String>,
    #[doc="<p>The details that identify a resource that is discovered by AWS Config, including the resource type, ID, and (if available) the custom resource name.</p>"]
    #[serde(rename="resourceIdentifiers")]
    #[serde(skip_serializing_if="Option::is_none")]
    pub resource_identifiers: Option<Vec<ResourceIdentifier>>,
}


#[allow(non_camel_case_types)]
#[derive(Clone,Debug,Eq,PartialEq)]
pub enum MaximumExecutionFrequency {
    OneHour,
    SixHours,
    ThreeHours,
    TwelveHours,
    TwentyFourHours,
}

impl Into<String> for MaximumExecutionFrequency {
    fn into(self) -> String {
        let s: &'static str = self.into();
        s.to_owned()
    }
}

impl Into<&'static str> for MaximumExecutionFrequency {
    fn into(self) -> &'static str {
        match self {
            MaximumExecutionFrequency::OneHour => "One_Hour",
            MaximumExecutionFrequency::SixHours => "Six_Hours",
            MaximumExecutionFrequency::ThreeHours => "Three_Hours",
            MaximumExecutionFrequency::TwelveHours => "Twelve_Hours",
            MaximumExecutionFrequency::TwentyFourHours => "TwentyFour_Hours",
        }
    }
}

impl ::std::str::FromStr for MaximumExecutionFrequency {
    type Err = ();
    fn from_str(s: &str) -> Result<Self, Self::Err> {
        match s {
            "One_Hour" => Ok(MaximumExecutionFrequency::OneHour),
            "Six_Hours" => Ok(MaximumExecutionFrequency::SixHours),
            "Three_Hours" => Ok(MaximumExecutionFrequency::ThreeHours),
            "Twelve_Hours" => Ok(MaximumExecutionFrequency::TwelveHours),
            "TwentyFour_Hours" => Ok(MaximumExecutionFrequency::TwentyFourHours),
            _ => Err(()),
        }
    }
}


#[allow(non_camel_case_types)]
#[derive(Clone,Debug,Eq,PartialEq)]
pub enum MessageType {
    ConfigurationItemChangeNotification,
    ConfigurationSnapshotDeliveryCompleted,
    OversizedConfigurationItemChangeNotification,
    ScheduledNotification,
}

impl Into<String> for MessageType {
    fn into(self) -> String {
        let s: &'static str = self.into();
        s.to_owned()
    }
}

impl Into<&'static str> for MessageType {
    fn into(self) -> &'static str {
        match self {
            MessageType::ConfigurationItemChangeNotification => {
                "ConfigurationItemChangeNotification"
            }
            MessageType::ConfigurationSnapshotDeliveryCompleted => {
                "ConfigurationSnapshotDeliveryCompleted"
            }
            MessageType::OversizedConfigurationItemChangeNotification => {
                "OversizedConfigurationItemChangeNotification"
            }
            MessageType::ScheduledNotification => "ScheduledNotification",
        }
    }
}

impl ::std::str::FromStr for MessageType {
    type Err = ();
    fn from_str(s: &str) -> Result<Self, Self::Err> {
        match s {
            "ConfigurationItemChangeNotification" => {
                Ok(MessageType::ConfigurationItemChangeNotification)
            }
            "ConfigurationSnapshotDeliveryCompleted" => {
                Ok(MessageType::ConfigurationSnapshotDeliveryCompleted)
            }
            "OversizedConfigurationItemChangeNotification" => {
                Ok(MessageType::OversizedConfigurationItemChangeNotification)
            }
            "ScheduledNotification" => Ok(MessageType::ScheduledNotification),
            _ => Err(()),
        }
    }
}


#[allow(non_camel_case_types)]
#[derive(Clone,Debug,Eq,PartialEq)]
pub enum Owner {
    Aws,
    CustomLambda,
}

impl Into<String> for Owner {
    fn into(self) -> String {
        let s: &'static str = self.into();
        s.to_owned()
    }
}

impl Into<&'static str> for Owner {
    fn into(self) -> &'static str {
        match self {
            Owner::Aws => "AWS",
            Owner::CustomLambda => "CUSTOM_LAMBDA",
        }
    }
}

impl ::std::str::FromStr for Owner {
    type Err = ();
    fn from_str(s: &str) -> Result<Self, Self::Err> {
        match s {
            "AWS" => Ok(Owner::Aws),
            "CUSTOM_LAMBDA" => Ok(Owner::CustomLambda),
            _ => Err(()),
        }
    }
}

#[derive(Default,Debug,Clone,Serialize)]
pub struct PutConfigRuleRequest {
    #[doc="<p>The rule that you want to add to your account.</p>"]
    #[serde(rename="ConfigRule")]
    pub config_rule: ConfigRule,
}

#[doc="<p>The input for the <a>PutConfigurationRecorder</a> action.</p>"]
#[derive(Default,Debug,Clone,Serialize)]
pub struct PutConfigurationRecorderRequest {
    #[doc="<p>The configuration recorder object that records each configuration change made to the resources.</p>"]
    #[serde(rename="ConfigurationRecorder")]
    pub configuration_recorder: ConfigurationRecorder,
}

#[doc="<p>The input for the <a>PutDeliveryChannel</a> action.</p>"]
#[derive(Default,Debug,Clone,Serialize)]
pub struct PutDeliveryChannelRequest {
    #[doc="<p>The configuration delivery channel object that delivers the configuration information to an Amazon S3 bucket, and to an Amazon SNS topic.</p>"]
    #[serde(rename="DeliveryChannel")]
    pub delivery_channel: DeliveryChannel,
}

#[doc="<p/>"]
#[derive(Default,Debug,Clone,Serialize)]
pub struct PutEvaluationsRequest {
    #[doc="<p>The assessments that the AWS Lambda function performs. Each evaluation identifies an AWS resource and indicates whether it complies with the AWS Config rule that invokes the AWS Lambda function.</p>"]
    #[serde(rename="Evaluations")]
    #[serde(skip_serializing_if="Option::is_none")]
    pub evaluations: Option<Vec<Evaluation>>,
    #[doc="<p>An encrypted token that associates an evaluation with an AWS Config rule. Identifies the rule and the event that triggered the evaluation</p>"]
    #[serde(rename="ResultToken")]
    pub result_token: String,
    #[doc="<p>Use this parameter to specify a test run for <code>PutEvaluations</code>. You can verify whether your AWS Lambda function will deliver evaluation results to AWS Config. No updates occur to your existing evaluations, and evaluation results are not sent to AWS Config.</p> <note> <p>When <code>TestMode</code> is <code>true</code>, <code>PutEvaluations</code> doesn't require a valid value for the <code>ResultToken</code> parameter, but the value cannot be null.</p> </note>"]
    #[serde(rename="TestMode")]
    #[serde(skip_serializing_if="Option::is_none")]
    pub test_mode: Option<bool>,
}

#[doc="<p/>"]
#[derive(Default,Debug,Clone,Deserialize)]
pub struct PutEvaluationsResponse {
    #[doc="<p>Requests that failed because of a client or server error.</p>"]
    #[serde(rename="FailedEvaluations")]
    #[serde(skip_serializing_if="Option::is_none")]
    pub failed_evaluations: Option<Vec<Evaluation>>,
}


#[allow(non_camel_case_types)]
#[derive(Clone,Debug,Eq,PartialEq)]
pub enum RecorderStatus {
    Failure,
    Pending,
    Success,
}

impl Into<String> for RecorderStatus {
    fn into(self) -> String {
        let s: &'static str = self.into();
        s.to_owned()
    }
}

impl Into<&'static str> for RecorderStatus {
    fn into(self) -> &'static str {
        match self {
            RecorderStatus::Failure => "Failure",
            RecorderStatus::Pending => "Pending",
            RecorderStatus::Success => "Success",
        }
    }
}

impl ::std::str::FromStr for RecorderStatus {
    type Err = ();
    fn from_str(s: &str) -> Result<Self, Self::Err> {
        match s {
            "Failure" => Ok(RecorderStatus::Failure),
            "Pending" => Ok(RecorderStatus::Pending),
            "Success" => Ok(RecorderStatus::Success),
            _ => Err(()),
        }
    }
}

#[doc="<p>Specifies the types of AWS resource for which AWS Config records configuration changes.</p> <p>In the recording group, you specify whether all supported types or specific types of resources are recorded.</p> <p>By default, AWS Config records configuration changes for all supported types of regional resources that AWS Config discovers in the region in which it is running. Regional resources are tied to a region and can be used only in that region. Examples of regional resources are EC2 instances and EBS volumes.</p> <p>You can also have AWS Config record configuration changes for supported types of global resources (for example, IAM resources). Global resources are not tied to an individual region and can be used in all regions.</p> <important> <p>The configuration details for any global resource are the same in all regions. If you customize AWS Config in multiple regions to record global resources, it will create multiple configuration items each time a global resource changes: one configuration item for each region. These configuration items will contain identical data. To prevent duplicate configuration items, you should consider customizing AWS Config in only one region to record global resources, unless you want the configuration items to be available in multiple regions.</p> </important> <p>If you don't want AWS Config to record all resources, you can specify which types of resources it will record with the <code>resourceTypes</code> parameter.</p> <p>For a list of supported resource types, see <a href=\"http://docs.aws.amazon.com/config/latest/developerguide/resource-config-reference.html#supported-resources\">Supported resource types</a>.</p> <p>For more information, see <a href=\"http://docs.aws.amazon.com/config/latest/developerguide/select-resources.html\">Selecting Which Resources AWS Config Records</a>.</p>"]
#[derive(Default,Debug,Clone,Serialize,Deserialize)]
pub struct RecordingGroup {
    #[doc="<p>Specifies whether AWS Config records configuration changes for every supported type of regional resource.</p> <p>If you set this option to <code>true</code>, when AWS Config adds support for a new type of regional resource, it automatically starts recording resources of that type.</p> <p>If you set this option to <code>true</code>, you cannot enumerate a list of <code>resourceTypes</code>.</p>"]
    #[serde(rename="allSupported")]
    #[serde(skip_serializing_if="Option::is_none")]
    pub all_supported: Option<bool>,
    #[doc="<p>Specifies whether AWS Config includes all supported types of global resources (for example, IAM resources) with the resources that it records.</p> <p>Before you can set this option to <code>true</code>, you must set the <code>allSupported</code> option to <code>true</code>.</p> <p>If you set this option to <code>true</code>, when AWS Config adds support for a new type of global resource, it automatically starts recording resources of that type.</p> <p>The configuration details for any global resource are the same in all regions. To prevent duplicate configuration items, you should consider customizing AWS Config in only one region to record global resources.</p>"]
    #[serde(rename="includeGlobalResourceTypes")]
    #[serde(skip_serializing_if="Option::is_none")]
    pub include_global_resource_types: Option<bool>,
    #[doc="<p>A comma-separated list that specifies the types of AWS resources for which AWS Config records configuration changes (for example, <code>AWS::EC2::Instance</code> or <code>AWS::CloudTrail::Trail</code>).</p> <p>Before you can set this option to <code>true</code>, you must set the <code>allSupported</code> option to <code>false</code>.</p> <p>If you set this option to <code>true</code>, when AWS Config adds support for a new type of resource, it will not record resources of that type unless you manually add that type to your recording group.</p> <p>For a list of valid <code>resourceTypes</code> values, see the <b>resourceType Value</b> column in <a href=\"http://docs.aws.amazon.com/config/latest/developerguide/resource-config-reference.html#supported-resources\">Supported AWS Resource Types</a>.</p>"]
    #[serde(rename="resourceTypes")]
    #[serde(skip_serializing_if="Option::is_none")]
    pub resource_types: Option<Vec<String>>,
}

#[doc="<p>The relationship of the related resource to the main resource.</p>"]
#[derive(Default,Debug,Clone,Deserialize)]
pub struct Relationship {
    #[doc="<p>The type of relationship with the related resource.</p>"]
    #[serde(rename="relationshipName")]
    #[serde(skip_serializing_if="Option::is_none")]
    pub relationship_name: Option<String>,
    #[doc="<p>The ID of the related resource (for example, <code>sg-xxxxxx</code>).</p>"]
    #[serde(rename="resourceId")]
    #[serde(skip_serializing_if="Option::is_none")]
    pub resource_id: Option<String>,
    #[doc="<p>The custom name of the related resource, if available.</p>"]
    #[serde(rename="resourceName")]
    #[serde(skip_serializing_if="Option::is_none")]
    pub resource_name: Option<String>,
    #[doc="<p>The resource type of the related resource.</p>"]
    #[serde(rename="resourceType")]
    #[serde(skip_serializing_if="Option::is_none")]
    pub resource_type: Option<String>,
}

#[doc="<p>An object that contains the resource type and the number of resources.</p>"]
#[derive(Default,Debug,Clone,Deserialize)]
pub struct ResourceCount {
    #[doc="<p>The number of resources.</p>"]
    #[serde(rename="count")]
    #[serde(skip_serializing_if="Option::is_none")]
    pub count: Option<i64>,
    #[doc="<p>The resource type, for example <code>\"AWS::EC2::Instance\"</code>.</p>"]
    #[serde(rename="resourceType")]
    #[serde(skip_serializing_if="Option::is_none")]
    pub resource_type: Option<String>,
}

#[doc="<p>The details that identify a resource that is discovered by AWS Config, including the resource type, ID, and (if available) the custom resource name.</p>"]
#[derive(Default,Debug,Clone,Deserialize)]
pub struct ResourceIdentifier {
    #[doc="<p>The time that the resource was deleted.</p>"]
    #[serde(rename="resourceDeletionTime")]
    #[serde(skip_serializing_if="Option::is_none")]
    pub resource_deletion_time: Option<f64>,
    #[doc="<p>The ID of the resource (for example., <code>sg-xxxxxx</code>).</p>"]
    #[serde(rename="resourceId")]
    #[serde(skip_serializing_if="Option::is_none")]
    pub resource_id: Option<String>,
    #[doc="<p>The custom name of the resource (if available).</p>"]
    #[serde(rename="resourceName")]
    #[serde(skip_serializing_if="Option::is_none")]
    pub resource_name: Option<String>,
    #[doc="<p>The type of resource.</p>"]
    #[serde(rename="resourceType")]
    #[serde(skip_serializing_if="Option::is_none")]
    pub resource_type: Option<String>,
}


#[allow(non_camel_case_types)]
#[derive(Clone,Debug,Eq,PartialEq)]
pub enum ResourceType {
    AwsAcmCertificate,
    AwsCloudTrailTrail,
    AwsCloudWatchAlarm,
    AwsEc2CustomerGateway,
    AwsEc2Eip,
    AwsEc2Host,
    AwsEc2Instance,
    AwsEc2InternetGateway,
    AwsEc2NetworkAcl,
    AwsEc2NetworkInterface,
    AwsEc2RouteTable,
    AwsEc2SecurityGroup,
    AwsEc2Subnet,
    AwsEc2Vpc,
    AwsEc2Vpnconnection,
    AwsEc2Vpngateway,
    AwsEc2Volume,
    AwsElasticLoadBalancingV2LoadBalancer,
    AwsIamGroup,
    AwsIamPolicy,
    AwsIamRole,
    AwsIamUser,
    AwsRdsDbinstance,
    AwsRdsDbsecurityGroup,
    AwsRdsDbsnapshot,
    AwsRdsDbsubnetGroup,
    AwsRdsEventSubscription,
    AwsRedshiftCluster,
    AwsRedshiftClusterParameterGroup,
    AwsRedshiftClusterSecurityGroup,
    AwsRedshiftClusterSnapshot,
    AwsRedshiftClusterSubnetGroup,
    AwsRedshiftEventSubscription,
    AwsS3Bucket,
    AwsSsmManagedInstanceInventory,
}

impl Into<String> for ResourceType {
    fn into(self) -> String {
        let s: &'static str = self.into();
        s.to_owned()
    }
}

impl Into<&'static str> for ResourceType {
    fn into(self) -> &'static str {
        match self {
            ResourceType::AwsAcmCertificate => "AWS::ACM::Certificate",
            ResourceType::AwsCloudTrailTrail => "AWS::CloudTrail::Trail",
            ResourceType::AwsCloudWatchAlarm => "AWS::CloudWatch::Alarm",
            ResourceType::AwsEc2CustomerGateway => "AWS::EC2::CustomerGateway",
            ResourceType::AwsEc2Eip => "AWS::EC2::EIP",
            ResourceType::AwsEc2Host => "AWS::EC2::Host",
            ResourceType::AwsEc2Instance => "AWS::EC2::Instance",
            ResourceType::AwsEc2InternetGateway => "AWS::EC2::InternetGateway",
            ResourceType::AwsEc2NetworkAcl => "AWS::EC2::NetworkAcl",
            ResourceType::AwsEc2NetworkInterface => "AWS::EC2::NetworkInterface",
            ResourceType::AwsEc2RouteTable => "AWS::EC2::RouteTable",
            ResourceType::AwsEc2SecurityGroup => "AWS::EC2::SecurityGroup",
            ResourceType::AwsEc2Subnet => "AWS::EC2::Subnet",
            ResourceType::AwsEc2Vpc => "AWS::EC2::VPC",
            ResourceType::AwsEc2Vpnconnection => "AWS::EC2::VPNConnection",
            ResourceType::AwsEc2Vpngateway => "AWS::EC2::VPNGateway",
            ResourceType::AwsEc2Volume => "AWS::EC2::Volume",
            ResourceType::AwsElasticLoadBalancingV2LoadBalancer => {
                "AWS::ElasticLoadBalancingV2::LoadBalancer"
            }
            ResourceType::AwsIamGroup => "AWS::IAM::Group",
            ResourceType::AwsIamPolicy => "AWS::IAM::Policy",
            ResourceType::AwsIamRole => "AWS::IAM::Role",
            ResourceType::AwsIamUser => "AWS::IAM::User",
            ResourceType::AwsRdsDbinstance => "AWS::RDS::DBInstance",
            ResourceType::AwsRdsDbsecurityGroup => "AWS::RDS::DBSecurityGroup",
            ResourceType::AwsRdsDbsnapshot => "AWS::RDS::DBSnapshot",
            ResourceType::AwsRdsDbsubnetGroup => "AWS::RDS::DBSubnetGroup",
            ResourceType::AwsRdsEventSubscription => "AWS::RDS::EventSubscription",
            ResourceType::AwsRedshiftCluster => "AWS::Redshift::Cluster",
            ResourceType::AwsRedshiftClusterParameterGroup => {
                "AWS::Redshift::ClusterParameterGroup"
            }
            ResourceType::AwsRedshiftClusterSecurityGroup => "AWS::Redshift::ClusterSecurityGroup",
            ResourceType::AwsRedshiftClusterSnapshot => "AWS::Redshift::ClusterSnapshot",
            ResourceType::AwsRedshiftClusterSubnetGroup => "AWS::Redshift::ClusterSubnetGroup",
            ResourceType::AwsRedshiftEventSubscription => "AWS::Redshift::EventSubscription",
            ResourceType::AwsS3Bucket => "AWS::S3::Bucket",
            ResourceType::AwsSsmManagedInstanceInventory => "AWS::SSM::ManagedInstanceInventory",
        }
    }
}

impl ::std::str::FromStr for ResourceType {
    type Err = ();
    fn from_str(s: &str) -> Result<Self, Self::Err> {
        match s {
            "AWS::ACM::Certificate" => Ok(ResourceType::AwsAcmCertificate),
            "AWS::CloudTrail::Trail" => Ok(ResourceType::AwsCloudTrailTrail),
            "AWS::CloudWatch::Alarm" => Ok(ResourceType::AwsCloudWatchAlarm),
            "AWS::EC2::CustomerGateway" => Ok(ResourceType::AwsEc2CustomerGateway),
            "AWS::EC2::EIP" => Ok(ResourceType::AwsEc2Eip),
            "AWS::EC2::Host" => Ok(ResourceType::AwsEc2Host),
            "AWS::EC2::Instance" => Ok(ResourceType::AwsEc2Instance),
            "AWS::EC2::InternetGateway" => Ok(ResourceType::AwsEc2InternetGateway),
            "AWS::EC2::NetworkAcl" => Ok(ResourceType::AwsEc2NetworkAcl),
            "AWS::EC2::NetworkInterface" => Ok(ResourceType::AwsEc2NetworkInterface),
            "AWS::EC2::RouteTable" => Ok(ResourceType::AwsEc2RouteTable),
            "AWS::EC2::SecurityGroup" => Ok(ResourceType::AwsEc2SecurityGroup),
            "AWS::EC2::Subnet" => Ok(ResourceType::AwsEc2Subnet),
            "AWS::EC2::VPC" => Ok(ResourceType::AwsEc2Vpc),
            "AWS::EC2::VPNConnection" => Ok(ResourceType::AwsEc2Vpnconnection),
            "AWS::EC2::VPNGateway" => Ok(ResourceType::AwsEc2Vpngateway),
            "AWS::EC2::Volume" => Ok(ResourceType::AwsEc2Volume),
            "AWS::ElasticLoadBalancingV2::LoadBalancer" => {
                Ok(ResourceType::AwsElasticLoadBalancingV2LoadBalancer)
            }
            "AWS::IAM::Group" => Ok(ResourceType::AwsIamGroup),
            "AWS::IAM::Policy" => Ok(ResourceType::AwsIamPolicy),
            "AWS::IAM::Role" => Ok(ResourceType::AwsIamRole),
            "AWS::IAM::User" => Ok(ResourceType::AwsIamUser),
            "AWS::RDS::DBInstance" => Ok(ResourceType::AwsRdsDbinstance),
            "AWS::RDS::DBSecurityGroup" => Ok(ResourceType::AwsRdsDbsecurityGroup),
            "AWS::RDS::DBSnapshot" => Ok(ResourceType::AwsRdsDbsnapshot),
            "AWS::RDS::DBSubnetGroup" => Ok(ResourceType::AwsRdsDbsubnetGroup),
            "AWS::RDS::EventSubscription" => Ok(ResourceType::AwsRdsEventSubscription),
            "AWS::Redshift::Cluster" => Ok(ResourceType::AwsRedshiftCluster),
            "AWS::Redshift::ClusterParameterGroup" => {
                Ok(ResourceType::AwsRedshiftClusterParameterGroup)
            }
            "AWS::Redshift::ClusterSecurityGroup" => {
                Ok(ResourceType::AwsRedshiftClusterSecurityGroup)
            }
            "AWS::Redshift::ClusterSnapshot" => Ok(ResourceType::AwsRedshiftClusterSnapshot),
            "AWS::Redshift::ClusterSubnetGroup" => Ok(ResourceType::AwsRedshiftClusterSubnetGroup),
            "AWS::Redshift::EventSubscription" => Ok(ResourceType::AwsRedshiftEventSubscription),
            "AWS::S3::Bucket" => Ok(ResourceType::AwsS3Bucket),
            "AWS::SSM::ManagedInstanceInventory" => {
                Ok(ResourceType::AwsSsmManagedInstanceInventory)
            }
            _ => Err(()),
        }
    }
}

#[doc="<p>Defines which resources trigger an evaluation for an AWS Config rule. The scope can include one or more resource types, a combination of a tag key and value, or a combination of one resource type and one resource ID. Specify a scope to constrain which resources trigger an evaluation for a rule. Otherwise, evaluations for the rule are triggered when any resource in your recording group changes in configuration.</p>"]
#[derive(Default,Debug,Clone,Serialize,Deserialize)]
pub struct Scope {
    #[doc="<p>The IDs of the only AWS resource that you want to trigger an evaluation for the rule. If you specify a resource ID, you must specify one resource type for <code>ComplianceResourceTypes</code>.</p>"]
    #[serde(rename="ComplianceResourceId")]
    #[serde(skip_serializing_if="Option::is_none")]
    pub compliance_resource_id: Option<String>,
    #[doc="<p>The resource types of only those AWS resources that you want to trigger an evaluation for the rule. You can only specify one type if you also specify a resource ID for <code>ComplianceResourceId</code>.</p>"]
    #[serde(rename="ComplianceResourceTypes")]
    #[serde(skip_serializing_if="Option::is_none")]
    pub compliance_resource_types: Option<Vec<String>>,
    #[doc="<p>The tag key that is applied to only those AWS resources that you want you want to trigger an evaluation for the rule.</p>"]
    #[serde(rename="TagKey")]
    #[serde(skip_serializing_if="Option::is_none")]
    pub tag_key: Option<String>,
    #[doc="<p>The tag value applied to only those AWS resources that you want to trigger an evaluation for the rule. If you specify a value for <code>TagValue</code>, you must also specify a value for <code>TagKey</code>.</p>"]
    #[serde(rename="TagValue")]
    #[serde(skip_serializing_if="Option::is_none")]
    pub tag_value: Option<String>,
}

#[doc="<p>Provides the AWS Config rule owner (AWS or customer), the rule identifier, and the events that trigger the evaluation of your AWS resources.</p>"]
#[derive(Default,Debug,Clone,Serialize,Deserialize)]
pub struct Source {
    #[doc="<p>Indicates whether AWS or the customer owns and manages the AWS Config rule.</p>"]
    #[serde(rename="Owner")]
    pub owner: String,
    #[doc="<p>Provides the source and type of the event that causes AWS Config to evaluate your AWS resources.</p>"]
    #[serde(rename="SourceDetails")]
    #[serde(skip_serializing_if="Option::is_none")]
    pub source_details: Option<Vec<SourceDetail>>,
    #[doc="<p>For AWS Config managed rules, a predefined identifier from a list. For example, <code>IAM_PASSWORD_POLICY</code> is a managed rule. To reference a managed rule, see <a href=\"http://docs.aws.amazon.com/config/latest/developerguide/evaluate-config_use-managed-rules.html\">Using AWS Managed Config Rules</a>.</p> <p>For custom rules, the identifier is the Amazon Resource Name (ARN) of the rule's AWS Lambda function, such as <code>arn:aws:lambda:us-east-2:123456789012:function:custom_rule_name</code>.</p>"]
    #[serde(rename="SourceIdentifier")]
    pub source_identifier: String,
}

#[doc="<p>Provides the source and the message types that trigger AWS Config to evaluate your AWS resources against a rule. It also provides the frequency with which you want AWS Config to run evaluations for the rule if the trigger type is periodic. You can specify the parameter values for <code>SourceDetail</code> only for custom rules. </p>"]
#[derive(Default,Debug,Clone,Serialize,Deserialize)]
pub struct SourceDetail {
    #[doc="<p>The source of the event, such as an AWS service, that triggers AWS Config to evaluate your AWS resources.</p>"]
    #[serde(rename="EventSource")]
    #[serde(skip_serializing_if="Option::is_none")]
    pub event_source: Option<String>,
    #[doc="<p>The frequency that you want AWS Config to run evaluations for a custom rule with a periodic trigger. If you specify a value for <code>MaximumExecutionFrequency</code>, then <code>MessageType</code> must use the <code>ScheduledNotification</code> value.</p> <note> <p>By default, rules with a periodic trigger are evaluated every 24 hours. To change the frequency, specify a valid value for the <code>MaximumExecutionFrequency</code> parameter.</p> </note>"]
    #[serde(rename="MaximumExecutionFrequency")]
    #[serde(skip_serializing_if="Option::is_none")]
    pub maximum_execution_frequency: Option<String>,
    #[doc="<p>The type of notification that triggers AWS Config to run an evaluation for a rule. You can specify the following notification types:</p> <ul> <li> <p> <code>ConfigurationItemChangeNotification</code> - Triggers an evaluation when AWS Config delivers a configuration item as a result of a resource change.</p> </li> <li> <p> <code>OversizedConfigurationItemChangeNotification</code> - Triggers an evaluation when AWS Config delivers an oversized configuration item. AWS Config may generate this notification type when a resource changes and the notification exceeds the maximum size allowed by Amazon SNS.</p> </li> <li> <p> <code>ScheduledNotification</code> - Triggers a periodic evaluation at the frequency specified for <code>MaximumExecutionFrequency</code>.</p> </li> <li> <p> <code>ConfigurationSnapshotDeliveryCompleted</code> - Triggers a periodic evaluation when AWS Config delivers a configuration snapshot.</p> </li> </ul> <p>If you want your custom rule to be triggered by configuration changes, specify both <code>ConfigurationItemChangeNotification</code> and <code>OversizedConfigurationItemChangeNotification</code>. </p>"]
    #[serde(rename="MessageType")]
    #[serde(skip_serializing_if="Option::is_none")]
    pub message_type: Option<String>,
}

#[doc="<p/>"]
#[derive(Default,Debug,Clone,Serialize)]
pub struct StartConfigRulesEvaluationRequest {
    #[doc="<p>The list of names of Config rules that you want to run evaluations for.</p>"]
    #[serde(rename="ConfigRuleNames")]
    #[serde(skip_serializing_if="Option::is_none")]
    pub config_rule_names: Option<Vec<String>>,
}

#[doc="<p>The output when you start the evaluation for the specified Config rule.</p>"]
#[derive(Default,Debug,Clone,Deserialize)]
pub struct StartConfigRulesEvaluationResponse;

#[doc="<p>The input for the <a>StartConfigurationRecorder</a> action.</p>"]
#[derive(Default,Debug,Clone,Serialize)]
pub struct StartConfigurationRecorderRequest {
    #[doc="<p>The name of the recorder object that records each configuration change made to the resources.</p>"]
    #[serde(rename="ConfigurationRecorderName")]
    pub configuration_recorder_name: String,
}

#[doc="<p>The input for the <a>StopConfigurationRecorder</a> action.</p>"]
#[derive(Default,Debug,Clone,Serialize)]
pub struct StopConfigurationRecorderRequest {
    #[doc="<p>The name of the recorder object that records each configuration change made to the resources.</p>"]
    #[serde(rename="ConfigurationRecorderName")]
    pub configuration_recorder_name: String,
}

/// Errors returned by DeleteConfigRule
#[derive(Debug, PartialEq)]
pub enum DeleteConfigRuleError {
    ///<p>One or more AWS Config rules in the request are invalid. Verify that the rule names are correct and try again.</p>
    NoSuchConfigRule(String),
    ///<p>The rule is currently being deleted or the rule is deleting your evaluation results. Try your request again later.</p>
    ResourceInUse(String),
    /// An error occurred dispatching the HTTP request
    HttpDispatch(HttpDispatchError),
    /// An error was encountered with AWS credentials.
    Credentials(CredentialsError),
    /// A validation error occurred.  Details from AWS are provided.
    Validation(String),
    /// An unknown error occurred.  The raw HTTP response is provided.
    Unknown(String),
}


impl DeleteConfigRuleError {
    pub fn from_body(body: &str) -> DeleteConfigRuleError {
        match from_str::<SerdeJsonValue>(body) {
            Ok(json) => {
                let raw_error_type = json.get("__type")
                    .and_then(|e| e.as_str())
                    .unwrap_or("Unknown");
                let error_message = json.get("message").and_then(|m| m.as_str()).unwrap_or(body);

                let pieces: Vec<&str> = raw_error_type.split("#").collect();
                let error_type = pieces.last().expect("Expected error type");

                match *error_type {
                    "NoSuchConfigRuleException" => {
                        DeleteConfigRuleError::NoSuchConfigRule(String::from(error_message))
                    }
                    "ResourceInUseException" => {
                        DeleteConfigRuleError::ResourceInUse(String::from(error_message))
                    }
                    "ValidationException" => {
                        DeleteConfigRuleError::Validation(error_message.to_string())
                    }
                    _ => DeleteConfigRuleError::Unknown(String::from(body)),
                }
            }
            Err(_) => DeleteConfigRuleError::Unknown(String::from(body)),
        }
    }
}

impl From<serde_json::error::Error> for DeleteConfigRuleError {
    fn from(err: serde_json::error::Error) -> DeleteConfigRuleError {
        DeleteConfigRuleError::Unknown(err.description().to_string())
    }
}
impl From<CredentialsError> for DeleteConfigRuleError {
    fn from(err: CredentialsError) -> DeleteConfigRuleError {
        DeleteConfigRuleError::Credentials(err)
    }
}
impl From<HttpDispatchError> for DeleteConfigRuleError {
    fn from(err: HttpDispatchError) -> DeleteConfigRuleError {
        DeleteConfigRuleError::HttpDispatch(err)
    }
}
impl From<io::Error> for DeleteConfigRuleError {
    fn from(err: io::Error) -> DeleteConfigRuleError {
        DeleteConfigRuleError::HttpDispatch(HttpDispatchError::from(err))
    }
}
impl fmt::Display for DeleteConfigRuleError {
    fn fmt(&self, f: &mut fmt::Formatter) -> fmt::Result {
        write!(f, "{}", self.description())
    }
}
impl Error for DeleteConfigRuleError {
    fn description(&self) -> &str {
        match *self {
            DeleteConfigRuleError::NoSuchConfigRule(ref cause) => cause,
            DeleteConfigRuleError::ResourceInUse(ref cause) => cause,
            DeleteConfigRuleError::Validation(ref cause) => cause,
            DeleteConfigRuleError::Credentials(ref err) => err.description(),
            DeleteConfigRuleError::HttpDispatch(ref dispatch_error) => dispatch_error.description(),
            DeleteConfigRuleError::Unknown(ref cause) => cause,
        }
    }
}
/// Errors returned by DeleteConfigurationRecorder
#[derive(Debug, PartialEq)]
pub enum DeleteConfigurationRecorderError {
    ///<p>You have specified a configuration recorder that does not exist.</p>
    NoSuchConfigurationRecorder(String),
    /// An error occurred dispatching the HTTP request
    HttpDispatch(HttpDispatchError),
    /// An error was encountered with AWS credentials.
    Credentials(CredentialsError),
    /// A validation error occurred.  Details from AWS are provided.
    Validation(String),
    /// An unknown error occurred.  The raw HTTP response is provided.
    Unknown(String),
}


impl DeleteConfigurationRecorderError {
    pub fn from_body(body: &str) -> DeleteConfigurationRecorderError {
        match from_str::<SerdeJsonValue>(body) {
            Ok(json) => {
                let raw_error_type = json.get("__type")
                    .and_then(|e| e.as_str())
                    .unwrap_or("Unknown");
                let error_message = json.get("message").and_then(|m| m.as_str()).unwrap_or(body);

                let pieces: Vec<&str> = raw_error_type.split("#").collect();
                let error_type = pieces.last().expect("Expected error type");

                match *error_type {
                    "NoSuchConfigurationRecorderException" => DeleteConfigurationRecorderError::NoSuchConfigurationRecorder(String::from(error_message)),
                    "ValidationException" => {
                        DeleteConfigurationRecorderError::Validation(error_message.to_string())
                    }
                    _ => DeleteConfigurationRecorderError::Unknown(String::from(body)),
                }
            }
            Err(_) => DeleteConfigurationRecorderError::Unknown(String::from(body)),
        }
    }
}

impl From<serde_json::error::Error> for DeleteConfigurationRecorderError {
    fn from(err: serde_json::error::Error) -> DeleteConfigurationRecorderError {
        DeleteConfigurationRecorderError::Unknown(err.description().to_string())
    }
}
impl From<CredentialsError> for DeleteConfigurationRecorderError {
    fn from(err: CredentialsError) -> DeleteConfigurationRecorderError {
        DeleteConfigurationRecorderError::Credentials(err)
    }
}
impl From<HttpDispatchError> for DeleteConfigurationRecorderError {
    fn from(err: HttpDispatchError) -> DeleteConfigurationRecorderError {
        DeleteConfigurationRecorderError::HttpDispatch(err)
    }
}
impl From<io::Error> for DeleteConfigurationRecorderError {
    fn from(err: io::Error) -> DeleteConfigurationRecorderError {
        DeleteConfigurationRecorderError::HttpDispatch(HttpDispatchError::from(err))
    }
}
impl fmt::Display for DeleteConfigurationRecorderError {
    fn fmt(&self, f: &mut fmt::Formatter) -> fmt::Result {
        write!(f, "{}", self.description())
    }
}
impl Error for DeleteConfigurationRecorderError {
    fn description(&self) -> &str {
        match *self {
            DeleteConfigurationRecorderError::NoSuchConfigurationRecorder(ref cause) => cause,
            DeleteConfigurationRecorderError::Validation(ref cause) => cause,
            DeleteConfigurationRecorderError::Credentials(ref err) => err.description(),
            DeleteConfigurationRecorderError::HttpDispatch(ref dispatch_error) => {
                dispatch_error.description()
            }
            DeleteConfigurationRecorderError::Unknown(ref cause) => cause,
        }
    }
}
/// Errors returned by DeleteDeliveryChannel
#[derive(Debug, PartialEq)]
pub enum DeleteDeliveryChannelError {
    ///<p>You cannot delete the delivery channel you specified because the configuration recorder is running.</p>
    LastDeliveryChannelDeleteFailed(String),
    ///<p>You have specified a delivery channel that does not exist.</p>
    NoSuchDeliveryChannel(String),
    /// An error occurred dispatching the HTTP request
    HttpDispatch(HttpDispatchError),
    /// An error was encountered with AWS credentials.
    Credentials(CredentialsError),
    /// A validation error occurred.  Details from AWS are provided.
    Validation(String),
    /// An unknown error occurred.  The raw HTTP response is provided.
    Unknown(String),
}


impl DeleteDeliveryChannelError {
    pub fn from_body(body: &str) -> DeleteDeliveryChannelError {
        match from_str::<SerdeJsonValue>(body) {
            Ok(json) => {
                let raw_error_type = json.get("__type")
                    .and_then(|e| e.as_str())
                    .unwrap_or("Unknown");
                let error_message = json.get("message").and_then(|m| m.as_str()).unwrap_or(body);

                let pieces: Vec<&str> = raw_error_type.split("#").collect();
                let error_type = pieces.last().expect("Expected error type");

                match *error_type {
                    "LastDeliveryChannelDeleteFailedException" => DeleteDeliveryChannelError::LastDeliveryChannelDeleteFailed(String::from(error_message)),
                    "NoSuchDeliveryChannelException" => DeleteDeliveryChannelError::NoSuchDeliveryChannel(String::from(error_message)),
                    "ValidationException" => {
                        DeleteDeliveryChannelError::Validation(error_message.to_string())
                    }
                    _ => DeleteDeliveryChannelError::Unknown(String::from(body)),
                }
            }
            Err(_) => DeleteDeliveryChannelError::Unknown(String::from(body)),
        }
    }
}

impl From<serde_json::error::Error> for DeleteDeliveryChannelError {
    fn from(err: serde_json::error::Error) -> DeleteDeliveryChannelError {
        DeleteDeliveryChannelError::Unknown(err.description().to_string())
    }
}
impl From<CredentialsError> for DeleteDeliveryChannelError {
    fn from(err: CredentialsError) -> DeleteDeliveryChannelError {
        DeleteDeliveryChannelError::Credentials(err)
    }
}
impl From<HttpDispatchError> for DeleteDeliveryChannelError {
    fn from(err: HttpDispatchError) -> DeleteDeliveryChannelError {
        DeleteDeliveryChannelError::HttpDispatch(err)
    }
}
impl From<io::Error> for DeleteDeliveryChannelError {
    fn from(err: io::Error) -> DeleteDeliveryChannelError {
        DeleteDeliveryChannelError::HttpDispatch(HttpDispatchError::from(err))
    }
}
impl fmt::Display for DeleteDeliveryChannelError {
    fn fmt(&self, f: &mut fmt::Formatter) -> fmt::Result {
        write!(f, "{}", self.description())
    }
}
impl Error for DeleteDeliveryChannelError {
    fn description(&self) -> &str {
        match *self {
            DeleteDeliveryChannelError::LastDeliveryChannelDeleteFailed(ref cause) => cause,
            DeleteDeliveryChannelError::NoSuchDeliveryChannel(ref cause) => cause,
            DeleteDeliveryChannelError::Validation(ref cause) => cause,
            DeleteDeliveryChannelError::Credentials(ref err) => err.description(),
            DeleteDeliveryChannelError::HttpDispatch(ref dispatch_error) => {
                dispatch_error.description()
            }
            DeleteDeliveryChannelError::Unknown(ref cause) => cause,
        }
    }
}
/// Errors returned by DeleteEvaluationResults
#[derive(Debug, PartialEq)]
pub enum DeleteEvaluationResultsError {
    ///<p>One or more AWS Config rules in the request are invalid. Verify that the rule names are correct and try again.</p>
    NoSuchConfigRule(String),
    ///<p>The rule is currently being deleted or the rule is deleting your evaluation results. Try your request again later.</p>
    ResourceInUse(String),
    /// An error occurred dispatching the HTTP request
    HttpDispatch(HttpDispatchError),
    /// An error was encountered with AWS credentials.
    Credentials(CredentialsError),
    /// A validation error occurred.  Details from AWS are provided.
    Validation(String),
    /// An unknown error occurred.  The raw HTTP response is provided.
    Unknown(String),
}


impl DeleteEvaluationResultsError {
    pub fn from_body(body: &str) -> DeleteEvaluationResultsError {
        match from_str::<SerdeJsonValue>(body) {
            Ok(json) => {
                let raw_error_type = json.get("__type")
                    .and_then(|e| e.as_str())
                    .unwrap_or("Unknown");
                let error_message = json.get("message").and_then(|m| m.as_str()).unwrap_or(body);

                let pieces: Vec<&str> = raw_error_type.split("#").collect();
                let error_type = pieces.last().expect("Expected error type");

                match *error_type {
                    "NoSuchConfigRuleException" => {
                        DeleteEvaluationResultsError::NoSuchConfigRule(String::from(error_message))
                    }
                    "ResourceInUseException" => {
                        DeleteEvaluationResultsError::ResourceInUse(String::from(error_message))
                    }
                    "ValidationException" => {
                        DeleteEvaluationResultsError::Validation(error_message.to_string())
                    }
                    _ => DeleteEvaluationResultsError::Unknown(String::from(body)),
                }
            }
            Err(_) => DeleteEvaluationResultsError::Unknown(String::from(body)),
        }
    }
}

impl From<serde_json::error::Error> for DeleteEvaluationResultsError {
    fn from(err: serde_json::error::Error) -> DeleteEvaluationResultsError {
        DeleteEvaluationResultsError::Unknown(err.description().to_string())
    }
}
impl From<CredentialsError> for DeleteEvaluationResultsError {
    fn from(err: CredentialsError) -> DeleteEvaluationResultsError {
        DeleteEvaluationResultsError::Credentials(err)
    }
}
impl From<HttpDispatchError> for DeleteEvaluationResultsError {
    fn from(err: HttpDispatchError) -> DeleteEvaluationResultsError {
        DeleteEvaluationResultsError::HttpDispatch(err)
    }
}
impl From<io::Error> for DeleteEvaluationResultsError {
    fn from(err: io::Error) -> DeleteEvaluationResultsError {
        DeleteEvaluationResultsError::HttpDispatch(HttpDispatchError::from(err))
    }
}
impl fmt::Display for DeleteEvaluationResultsError {
    fn fmt(&self, f: &mut fmt::Formatter) -> fmt::Result {
        write!(f, "{}", self.description())
    }
}
impl Error for DeleteEvaluationResultsError {
    fn description(&self) -> &str {
        match *self {
            DeleteEvaluationResultsError::NoSuchConfigRule(ref cause) => cause,
            DeleteEvaluationResultsError::ResourceInUse(ref cause) => cause,
            DeleteEvaluationResultsError::Validation(ref cause) => cause,
            DeleteEvaluationResultsError::Credentials(ref err) => err.description(),
            DeleteEvaluationResultsError::HttpDispatch(ref dispatch_error) => {
                dispatch_error.description()
            }
            DeleteEvaluationResultsError::Unknown(ref cause) => cause,
        }
    }
}
/// Errors returned by DeliverConfigSnapshot
#[derive(Debug, PartialEq)]
pub enum DeliverConfigSnapshotError {
    ///<p>There are no configuration recorders available to provide the role needed to describe your resources. Create a configuration recorder.</p>
    NoAvailableConfigurationRecorder(String),
    ///<p>There is no configuration recorder running.</p>
    NoRunningConfigurationRecorder(String),
    ///<p>You have specified a delivery channel that does not exist.</p>
    NoSuchDeliveryChannel(String),
    /// An error occurred dispatching the HTTP request
    HttpDispatch(HttpDispatchError),
    /// An error was encountered with AWS credentials.
    Credentials(CredentialsError),
    /// A validation error occurred.  Details from AWS are provided.
    Validation(String),
    /// An unknown error occurred.  The raw HTTP response is provided.
    Unknown(String),
}


impl DeliverConfigSnapshotError {
    pub fn from_body(body: &str) -> DeliverConfigSnapshotError {
        match from_str::<SerdeJsonValue>(body) {
            Ok(json) => {
                let raw_error_type = json.get("__type")
                    .and_then(|e| e.as_str())
                    .unwrap_or("Unknown");
                let error_message = json.get("message").and_then(|m| m.as_str()).unwrap_or(body);

                let pieces: Vec<&str> = raw_error_type.split("#").collect();
                let error_type = pieces.last().expect("Expected error type");

                match *error_type {
                    "NoAvailableConfigurationRecorderException" => DeliverConfigSnapshotError::NoAvailableConfigurationRecorder(String::from(error_message)),
                    "NoRunningConfigurationRecorderException" => DeliverConfigSnapshotError::NoRunningConfigurationRecorder(String::from(error_message)),
                    "NoSuchDeliveryChannelException" => DeliverConfigSnapshotError::NoSuchDeliveryChannel(String::from(error_message)),
                    "ValidationException" => {
                        DeliverConfigSnapshotError::Validation(error_message.to_string())
                    }
                    _ => DeliverConfigSnapshotError::Unknown(String::from(body)),
                }
            }
            Err(_) => DeliverConfigSnapshotError::Unknown(String::from(body)),
        }
    }
}

impl From<serde_json::error::Error> for DeliverConfigSnapshotError {
    fn from(err: serde_json::error::Error) -> DeliverConfigSnapshotError {
        DeliverConfigSnapshotError::Unknown(err.description().to_string())
    }
}
impl From<CredentialsError> for DeliverConfigSnapshotError {
    fn from(err: CredentialsError) -> DeliverConfigSnapshotError {
        DeliverConfigSnapshotError::Credentials(err)
    }
}
impl From<HttpDispatchError> for DeliverConfigSnapshotError {
    fn from(err: HttpDispatchError) -> DeliverConfigSnapshotError {
        DeliverConfigSnapshotError::HttpDispatch(err)
    }
}
impl From<io::Error> for DeliverConfigSnapshotError {
    fn from(err: io::Error) -> DeliverConfigSnapshotError {
        DeliverConfigSnapshotError::HttpDispatch(HttpDispatchError::from(err))
    }
}
impl fmt::Display for DeliverConfigSnapshotError {
    fn fmt(&self, f: &mut fmt::Formatter) -> fmt::Result {
        write!(f, "{}", self.description())
    }
}
impl Error for DeliverConfigSnapshotError {
    fn description(&self) -> &str {
        match *self {
            DeliverConfigSnapshotError::NoAvailableConfigurationRecorder(ref cause) => cause,
            DeliverConfigSnapshotError::NoRunningConfigurationRecorder(ref cause) => cause,
            DeliverConfigSnapshotError::NoSuchDeliveryChannel(ref cause) => cause,
            DeliverConfigSnapshotError::Validation(ref cause) => cause,
            DeliverConfigSnapshotError::Credentials(ref err) => err.description(),
            DeliverConfigSnapshotError::HttpDispatch(ref dispatch_error) => {
                dispatch_error.description()
            }
            DeliverConfigSnapshotError::Unknown(ref cause) => cause,
        }
    }
}
/// Errors returned by DescribeComplianceByConfigRule
#[derive(Debug, PartialEq)]
pub enum DescribeComplianceByConfigRuleError {
    ///<p>The specified next token is invalid. Specify the <code>NextToken</code> string that was returned in the previous response to get the next page of results.</p>
    InvalidNextToken(String),
    ///<p>One or more of the specified parameters are invalid. Verify that your parameters are valid and try again.</p>
    InvalidParameterValue(String),
    ///<p>One or more AWS Config rules in the request are invalid. Verify that the rule names are correct and try again.</p>
    NoSuchConfigRule(String),
    /// An error occurred dispatching the HTTP request
    HttpDispatch(HttpDispatchError),
    /// An error was encountered with AWS credentials.
    Credentials(CredentialsError),
    /// A validation error occurred.  Details from AWS are provided.
    Validation(String),
    /// An unknown error occurred.  The raw HTTP response is provided.
    Unknown(String),
}


impl DescribeComplianceByConfigRuleError {
    pub fn from_body(body: &str) -> DescribeComplianceByConfigRuleError {
        match from_str::<SerdeJsonValue>(body) {
            Ok(json) => {
                let raw_error_type = json.get("__type")
                    .and_then(|e| e.as_str())
                    .unwrap_or("Unknown");
                let error_message = json.get("message").and_then(|m| m.as_str()).unwrap_or(body);

                let pieces: Vec<&str> = raw_error_type.split("#").collect();
                let error_type = pieces.last().expect("Expected error type");

                match *error_type {
                    "InvalidNextTokenException" => DescribeComplianceByConfigRuleError::InvalidNextToken(String::from(error_message)),
                    "InvalidParameterValueException" => DescribeComplianceByConfigRuleError::InvalidParameterValue(String::from(error_message)),
                    "NoSuchConfigRuleException" => DescribeComplianceByConfigRuleError::NoSuchConfigRule(String::from(error_message)),
                    "ValidationException" => {
                        DescribeComplianceByConfigRuleError::Validation(error_message.to_string())
                    }
                    _ => DescribeComplianceByConfigRuleError::Unknown(String::from(body)),
                }
            }
            Err(_) => DescribeComplianceByConfigRuleError::Unknown(String::from(body)),
        }
    }
}

impl From<serde_json::error::Error> for DescribeComplianceByConfigRuleError {
    fn from(err: serde_json::error::Error) -> DescribeComplianceByConfigRuleError {
        DescribeComplianceByConfigRuleError::Unknown(err.description().to_string())
    }
}
impl From<CredentialsError> for DescribeComplianceByConfigRuleError {
    fn from(err: CredentialsError) -> DescribeComplianceByConfigRuleError {
        DescribeComplianceByConfigRuleError::Credentials(err)
    }
}
impl From<HttpDispatchError> for DescribeComplianceByConfigRuleError {
    fn from(err: HttpDispatchError) -> DescribeComplianceByConfigRuleError {
        DescribeComplianceByConfigRuleError::HttpDispatch(err)
    }
}
impl From<io::Error> for DescribeComplianceByConfigRuleError {
    fn from(err: io::Error) -> DescribeComplianceByConfigRuleError {
        DescribeComplianceByConfigRuleError::HttpDispatch(HttpDispatchError::from(err))
    }
}
impl fmt::Display for DescribeComplianceByConfigRuleError {
    fn fmt(&self, f: &mut fmt::Formatter) -> fmt::Result {
        write!(f, "{}", self.description())
    }
}
impl Error for DescribeComplianceByConfigRuleError {
    fn description(&self) -> &str {
        match *self {
            DescribeComplianceByConfigRuleError::InvalidNextToken(ref cause) => cause,
            DescribeComplianceByConfigRuleError::InvalidParameterValue(ref cause) => cause,
            DescribeComplianceByConfigRuleError::NoSuchConfigRule(ref cause) => cause,
            DescribeComplianceByConfigRuleError::Validation(ref cause) => cause,
            DescribeComplianceByConfigRuleError::Credentials(ref err) => err.description(),
            DescribeComplianceByConfigRuleError::HttpDispatch(ref dispatch_error) => {
                dispatch_error.description()
            }
            DescribeComplianceByConfigRuleError::Unknown(ref cause) => cause,
        }
    }
}
/// Errors returned by DescribeComplianceByResource
#[derive(Debug, PartialEq)]
pub enum DescribeComplianceByResourceError {
    ///<p>The specified next token is invalid. Specify the <code>NextToken</code> string that was returned in the previous response to get the next page of results.</p>
    InvalidNextToken(String),
    ///<p>One or more of the specified parameters are invalid. Verify that your parameters are valid and try again.</p>
    InvalidParameterValue(String),
    /// An error occurred dispatching the HTTP request
    HttpDispatch(HttpDispatchError),
    /// An error was encountered with AWS credentials.
    Credentials(CredentialsError),
    /// A validation error occurred.  Details from AWS are provided.
    Validation(String),
    /// An unknown error occurred.  The raw HTTP response is provided.
    Unknown(String),
}


impl DescribeComplianceByResourceError {
    pub fn from_body(body: &str) -> DescribeComplianceByResourceError {
        match from_str::<SerdeJsonValue>(body) {
            Ok(json) => {
                let raw_error_type = json.get("__type")
                    .and_then(|e| e.as_str())
                    .unwrap_or("Unknown");
                let error_message = json.get("message").and_then(|m| m.as_str()).unwrap_or(body);

                let pieces: Vec<&str> = raw_error_type.split("#").collect();
                let error_type = pieces.last().expect("Expected error type");

                match *error_type {
                    "InvalidNextTokenException" => DescribeComplianceByResourceError::InvalidNextToken(String::from(error_message)),
                    "InvalidParameterValueException" => DescribeComplianceByResourceError::InvalidParameterValue(String::from(error_message)),
                    "ValidationException" => {
                        DescribeComplianceByResourceError::Validation(error_message.to_string())
                    }
                    _ => DescribeComplianceByResourceError::Unknown(String::from(body)),
                }
            }
            Err(_) => DescribeComplianceByResourceError::Unknown(String::from(body)),
        }
    }
}

impl From<serde_json::error::Error> for DescribeComplianceByResourceError {
    fn from(err: serde_json::error::Error) -> DescribeComplianceByResourceError {
        DescribeComplianceByResourceError::Unknown(err.description().to_string())
    }
}
impl From<CredentialsError> for DescribeComplianceByResourceError {
    fn from(err: CredentialsError) -> DescribeComplianceByResourceError {
        DescribeComplianceByResourceError::Credentials(err)
    }
}
impl From<HttpDispatchError> for DescribeComplianceByResourceError {
    fn from(err: HttpDispatchError) -> DescribeComplianceByResourceError {
        DescribeComplianceByResourceError::HttpDispatch(err)
    }
}
impl From<io::Error> for DescribeComplianceByResourceError {
    fn from(err: io::Error) -> DescribeComplianceByResourceError {
        DescribeComplianceByResourceError::HttpDispatch(HttpDispatchError::from(err))
    }
}
impl fmt::Display for DescribeComplianceByResourceError {
    fn fmt(&self, f: &mut fmt::Formatter) -> fmt::Result {
        write!(f, "{}", self.description())
    }
}
impl Error for DescribeComplianceByResourceError {
    fn description(&self) -> &str {
        match *self {
            DescribeComplianceByResourceError::InvalidNextToken(ref cause) => cause,
            DescribeComplianceByResourceError::InvalidParameterValue(ref cause) => cause,
            DescribeComplianceByResourceError::Validation(ref cause) => cause,
            DescribeComplianceByResourceError::Credentials(ref err) => err.description(),
            DescribeComplianceByResourceError::HttpDispatch(ref dispatch_error) => {
                dispatch_error.description()
            }
            DescribeComplianceByResourceError::Unknown(ref cause) => cause,
        }
    }
}
/// Errors returned by DescribeConfigRuleEvaluationStatus
#[derive(Debug, PartialEq)]
pub enum DescribeConfigRuleEvaluationStatusError {
    ///<p>The specified next token is invalid. Specify the <code>NextToken</code> string that was returned in the previous response to get the next page of results.</p>
    InvalidNextToken(String),
    ///<p>One or more of the specified parameters are invalid. Verify that your parameters are valid and try again.</p>
    InvalidParameterValue(String),
    ///<p>One or more AWS Config rules in the request are invalid. Verify that the rule names are correct and try again.</p>
    NoSuchConfigRule(String),
    /// An error occurred dispatching the HTTP request
    HttpDispatch(HttpDispatchError),
    /// An error was encountered with AWS credentials.
    Credentials(CredentialsError),
    /// A validation error occurred.  Details from AWS are provided.
    Validation(String),
    /// An unknown error occurred.  The raw HTTP response is provided.
    Unknown(String),
}


impl DescribeConfigRuleEvaluationStatusError {
    pub fn from_body(body: &str) -> DescribeConfigRuleEvaluationStatusError {
        match from_str::<SerdeJsonValue>(body) {
            Ok(json) => {
                let raw_error_type = json.get("__type")
                    .and_then(|e| e.as_str())
                    .unwrap_or("Unknown");
                let error_message = json.get("message").and_then(|m| m.as_str()).unwrap_or(body);

                let pieces: Vec<&str> = raw_error_type.split("#").collect();
                let error_type = pieces.last().expect("Expected error type");

                match *error_type {
                    "InvalidNextTokenException" => DescribeConfigRuleEvaluationStatusError::InvalidNextToken(String::from(error_message)),
                    "InvalidParameterValueException" => DescribeConfigRuleEvaluationStatusError::InvalidParameterValue(String::from(error_message)),
                    "NoSuchConfigRuleException" => DescribeConfigRuleEvaluationStatusError::NoSuchConfigRule(String::from(error_message)),
                    "ValidationException" => {
                        DescribeConfigRuleEvaluationStatusError::Validation(error_message
                                                                                .to_string())
                    }
                    _ => DescribeConfigRuleEvaluationStatusError::Unknown(String::from(body)),
                }
            }
            Err(_) => DescribeConfigRuleEvaluationStatusError::Unknown(String::from(body)),
        }
    }
}

impl From<serde_json::error::Error> for DescribeConfigRuleEvaluationStatusError {
    fn from(err: serde_json::error::Error) -> DescribeConfigRuleEvaluationStatusError {
        DescribeConfigRuleEvaluationStatusError::Unknown(err.description().to_string())
    }
}
impl From<CredentialsError> for DescribeConfigRuleEvaluationStatusError {
    fn from(err: CredentialsError) -> DescribeConfigRuleEvaluationStatusError {
        DescribeConfigRuleEvaluationStatusError::Credentials(err)
    }
}
impl From<HttpDispatchError> for DescribeConfigRuleEvaluationStatusError {
    fn from(err: HttpDispatchError) -> DescribeConfigRuleEvaluationStatusError {
        DescribeConfigRuleEvaluationStatusError::HttpDispatch(err)
    }
}
impl From<io::Error> for DescribeConfigRuleEvaluationStatusError {
    fn from(err: io::Error) -> DescribeConfigRuleEvaluationStatusError {
        DescribeConfigRuleEvaluationStatusError::HttpDispatch(HttpDispatchError::from(err))
    }
}
impl fmt::Display for DescribeConfigRuleEvaluationStatusError {
    fn fmt(&self, f: &mut fmt::Formatter) -> fmt::Result {
        write!(f, "{}", self.description())
    }
}
impl Error for DescribeConfigRuleEvaluationStatusError {
    fn description(&self) -> &str {
        match *self {
            DescribeConfigRuleEvaluationStatusError::InvalidNextToken(ref cause) => cause,
            DescribeConfigRuleEvaluationStatusError::InvalidParameterValue(ref cause) => cause,
            DescribeConfigRuleEvaluationStatusError::NoSuchConfigRule(ref cause) => cause,
            DescribeConfigRuleEvaluationStatusError::Validation(ref cause) => cause,
            DescribeConfigRuleEvaluationStatusError::Credentials(ref err) => err.description(),
            DescribeConfigRuleEvaluationStatusError::HttpDispatch(ref dispatch_error) => {
                dispatch_error.description()
            }
            DescribeConfigRuleEvaluationStatusError::Unknown(ref cause) => cause,
        }
    }
}
/// Errors returned by DescribeConfigRules
#[derive(Debug, PartialEq)]
pub enum DescribeConfigRulesError {
    ///<p>The specified next token is invalid. Specify the <code>NextToken</code> string that was returned in the previous response to get the next page of results.</p>
    InvalidNextToken(String),
    ///<p>One or more AWS Config rules in the request are invalid. Verify that the rule names are correct and try again.</p>
    NoSuchConfigRule(String),
    /// An error occurred dispatching the HTTP request
    HttpDispatch(HttpDispatchError),
    /// An error was encountered with AWS credentials.
    Credentials(CredentialsError),
    /// A validation error occurred.  Details from AWS are provided.
    Validation(String),
    /// An unknown error occurred.  The raw HTTP response is provided.
    Unknown(String),
}


impl DescribeConfigRulesError {
    pub fn from_body(body: &str) -> DescribeConfigRulesError {
        match from_str::<SerdeJsonValue>(body) {
            Ok(json) => {
                let raw_error_type = json.get("__type")
                    .and_then(|e| e.as_str())
                    .unwrap_or("Unknown");
                let error_message = json.get("message").and_then(|m| m.as_str()).unwrap_or(body);

                let pieces: Vec<&str> = raw_error_type.split("#").collect();
                let error_type = pieces.last().expect("Expected error type");

                match *error_type {
                    "InvalidNextTokenException" => {
                        DescribeConfigRulesError::InvalidNextToken(String::from(error_message))
                    }
                    "NoSuchConfigRuleException" => {
                        DescribeConfigRulesError::NoSuchConfigRule(String::from(error_message))
                    }
                    "ValidationException" => {
                        DescribeConfigRulesError::Validation(error_message.to_string())
                    }
                    _ => DescribeConfigRulesError::Unknown(String::from(body)),
                }
            }
            Err(_) => DescribeConfigRulesError::Unknown(String::from(body)),
        }
    }
}

impl From<serde_json::error::Error> for DescribeConfigRulesError {
    fn from(err: serde_json::error::Error) -> DescribeConfigRulesError {
        DescribeConfigRulesError::Unknown(err.description().to_string())
    }
}
impl From<CredentialsError> for DescribeConfigRulesError {
    fn from(err: CredentialsError) -> DescribeConfigRulesError {
        DescribeConfigRulesError::Credentials(err)
    }
}
impl From<HttpDispatchError> for DescribeConfigRulesError {
    fn from(err: HttpDispatchError) -> DescribeConfigRulesError {
        DescribeConfigRulesError::HttpDispatch(err)
    }
}
impl From<io::Error> for DescribeConfigRulesError {
    fn from(err: io::Error) -> DescribeConfigRulesError {
        DescribeConfigRulesError::HttpDispatch(HttpDispatchError::from(err))
    }
}
impl fmt::Display for DescribeConfigRulesError {
    fn fmt(&self, f: &mut fmt::Formatter) -> fmt::Result {
        write!(f, "{}", self.description())
    }
}
impl Error for DescribeConfigRulesError {
    fn description(&self) -> &str {
        match *self {
            DescribeConfigRulesError::InvalidNextToken(ref cause) => cause,
            DescribeConfigRulesError::NoSuchConfigRule(ref cause) => cause,
            DescribeConfigRulesError::Validation(ref cause) => cause,
            DescribeConfigRulesError::Credentials(ref err) => err.description(),
            DescribeConfigRulesError::HttpDispatch(ref dispatch_error) => {
                dispatch_error.description()
            }
            DescribeConfigRulesError::Unknown(ref cause) => cause,
        }
    }
}
/// Errors returned by DescribeConfigurationRecorderStatus
#[derive(Debug, PartialEq)]
pub enum DescribeConfigurationRecorderStatusError {
    ///<p>You have specified a configuration recorder that does not exist.</p>
    NoSuchConfigurationRecorder(String),
    /// An error occurred dispatching the HTTP request
    HttpDispatch(HttpDispatchError),
    /// An error was encountered with AWS credentials.
    Credentials(CredentialsError),
    /// A validation error occurred.  Details from AWS are provided.
    Validation(String),
    /// An unknown error occurred.  The raw HTTP response is provided.
    Unknown(String),
}


impl DescribeConfigurationRecorderStatusError {
    pub fn from_body(body: &str) -> DescribeConfigurationRecorderStatusError {
        match from_str::<SerdeJsonValue>(body) {
            Ok(json) => {
                let raw_error_type = json.get("__type")
                    .and_then(|e| e.as_str())
                    .unwrap_or("Unknown");
                let error_message = json.get("message").and_then(|m| m.as_str()).unwrap_or(body);

                let pieces: Vec<&str> = raw_error_type.split("#").collect();
                let error_type = pieces.last().expect("Expected error type");

                match *error_type {
                    "NoSuchConfigurationRecorderException" => DescribeConfigurationRecorderStatusError::NoSuchConfigurationRecorder(String::from(error_message)),
                    "ValidationException" => {
                        DescribeConfigurationRecorderStatusError::Validation(error_message
                                                                                 .to_string())
                    }
                    _ => DescribeConfigurationRecorderStatusError::Unknown(String::from(body)),
                }
            }
            Err(_) => DescribeConfigurationRecorderStatusError::Unknown(String::from(body)),
        }
    }
}

impl From<serde_json::error::Error> for DescribeConfigurationRecorderStatusError {
    fn from(err: serde_json::error::Error) -> DescribeConfigurationRecorderStatusError {
        DescribeConfigurationRecorderStatusError::Unknown(err.description().to_string())
    }
}
impl From<CredentialsError> for DescribeConfigurationRecorderStatusError {
    fn from(err: CredentialsError) -> DescribeConfigurationRecorderStatusError {
        DescribeConfigurationRecorderStatusError::Credentials(err)
    }
}
impl From<HttpDispatchError> for DescribeConfigurationRecorderStatusError {
    fn from(err: HttpDispatchError) -> DescribeConfigurationRecorderStatusError {
        DescribeConfigurationRecorderStatusError::HttpDispatch(err)
    }
}
impl From<io::Error> for DescribeConfigurationRecorderStatusError {
    fn from(err: io::Error) -> DescribeConfigurationRecorderStatusError {
        DescribeConfigurationRecorderStatusError::HttpDispatch(HttpDispatchError::from(err))
    }
}
impl fmt::Display for DescribeConfigurationRecorderStatusError {
    fn fmt(&self, f: &mut fmt::Formatter) -> fmt::Result {
        write!(f, "{}", self.description())
    }
}
impl Error for DescribeConfigurationRecorderStatusError {
    fn description(&self) -> &str {
        match *self {
            DescribeConfigurationRecorderStatusError::NoSuchConfigurationRecorder(ref cause) => {
                cause
            }
            DescribeConfigurationRecorderStatusError::Validation(ref cause) => cause,
            DescribeConfigurationRecorderStatusError::Credentials(ref err) => err.description(),
            DescribeConfigurationRecorderStatusError::HttpDispatch(ref dispatch_error) => {
                dispatch_error.description()
            }
            DescribeConfigurationRecorderStatusError::Unknown(ref cause) => cause,
        }
    }
}
/// Errors returned by DescribeConfigurationRecorders
#[derive(Debug, PartialEq)]
pub enum DescribeConfigurationRecordersError {
    ///<p>You have specified a configuration recorder that does not exist.</p>
    NoSuchConfigurationRecorder(String),
    /// An error occurred dispatching the HTTP request
    HttpDispatch(HttpDispatchError),
    /// An error was encountered with AWS credentials.
    Credentials(CredentialsError),
    /// A validation error occurred.  Details from AWS are provided.
    Validation(String),
    /// An unknown error occurred.  The raw HTTP response is provided.
    Unknown(String),
}


impl DescribeConfigurationRecordersError {
    pub fn from_body(body: &str) -> DescribeConfigurationRecordersError {
        match from_str::<SerdeJsonValue>(body) {
            Ok(json) => {
                let raw_error_type = json.get("__type")
                    .and_then(|e| e.as_str())
                    .unwrap_or("Unknown");
                let error_message = json.get("message").and_then(|m| m.as_str()).unwrap_or(body);

                let pieces: Vec<&str> = raw_error_type.split("#").collect();
                let error_type = pieces.last().expect("Expected error type");

                match *error_type {
                    "NoSuchConfigurationRecorderException" => DescribeConfigurationRecordersError::NoSuchConfigurationRecorder(String::from(error_message)),
                    "ValidationException" => {
                        DescribeConfigurationRecordersError::Validation(error_message.to_string())
                    }
                    _ => DescribeConfigurationRecordersError::Unknown(String::from(body)),
                }
            }
            Err(_) => DescribeConfigurationRecordersError::Unknown(String::from(body)),
        }
    }
}

impl From<serde_json::error::Error> for DescribeConfigurationRecordersError {
    fn from(err: serde_json::error::Error) -> DescribeConfigurationRecordersError {
        DescribeConfigurationRecordersError::Unknown(err.description().to_string())
    }
}
impl From<CredentialsError> for DescribeConfigurationRecordersError {
    fn from(err: CredentialsError) -> DescribeConfigurationRecordersError {
        DescribeConfigurationRecordersError::Credentials(err)
    }
}
impl From<HttpDispatchError> for DescribeConfigurationRecordersError {
    fn from(err: HttpDispatchError) -> DescribeConfigurationRecordersError {
        DescribeConfigurationRecordersError::HttpDispatch(err)
    }
}
impl From<io::Error> for DescribeConfigurationRecordersError {
    fn from(err: io::Error) -> DescribeConfigurationRecordersError {
        DescribeConfigurationRecordersError::HttpDispatch(HttpDispatchError::from(err))
    }
}
impl fmt::Display for DescribeConfigurationRecordersError {
    fn fmt(&self, f: &mut fmt::Formatter) -> fmt::Result {
        write!(f, "{}", self.description())
    }
}
impl Error for DescribeConfigurationRecordersError {
    fn description(&self) -> &str {
        match *self {
            DescribeConfigurationRecordersError::NoSuchConfigurationRecorder(ref cause) => cause,
            DescribeConfigurationRecordersError::Validation(ref cause) => cause,
            DescribeConfigurationRecordersError::Credentials(ref err) => err.description(),
            DescribeConfigurationRecordersError::HttpDispatch(ref dispatch_error) => {
                dispatch_error.description()
            }
            DescribeConfigurationRecordersError::Unknown(ref cause) => cause,
        }
    }
}
/// Errors returned by DescribeDeliveryChannelStatus
#[derive(Debug, PartialEq)]
pub enum DescribeDeliveryChannelStatusError {
    ///<p>You have specified a delivery channel that does not exist.</p>
    NoSuchDeliveryChannel(String),
    /// An error occurred dispatching the HTTP request
    HttpDispatch(HttpDispatchError),
    /// An error was encountered with AWS credentials.
    Credentials(CredentialsError),
    /// A validation error occurred.  Details from AWS are provided.
    Validation(String),
    /// An unknown error occurred.  The raw HTTP response is provided.
    Unknown(String),
}


impl DescribeDeliveryChannelStatusError {
    pub fn from_body(body: &str) -> DescribeDeliveryChannelStatusError {
        match from_str::<SerdeJsonValue>(body) {
            Ok(json) => {
                let raw_error_type = json.get("__type")
                    .and_then(|e| e.as_str())
                    .unwrap_or("Unknown");
                let error_message = json.get("message").and_then(|m| m.as_str()).unwrap_or(body);

                let pieces: Vec<&str> = raw_error_type.split("#").collect();
                let error_type = pieces.last().expect("Expected error type");

                match *error_type {
                    "NoSuchDeliveryChannelException" => DescribeDeliveryChannelStatusError::NoSuchDeliveryChannel(String::from(error_message)),
                    "ValidationException" => {
                        DescribeDeliveryChannelStatusError::Validation(error_message.to_string())
                    }
                    _ => DescribeDeliveryChannelStatusError::Unknown(String::from(body)),
                }
            }
            Err(_) => DescribeDeliveryChannelStatusError::Unknown(String::from(body)),
        }
    }
}

impl From<serde_json::error::Error> for DescribeDeliveryChannelStatusError {
    fn from(err: serde_json::error::Error) -> DescribeDeliveryChannelStatusError {
        DescribeDeliveryChannelStatusError::Unknown(err.description().to_string())
    }
}
impl From<CredentialsError> for DescribeDeliveryChannelStatusError {
    fn from(err: CredentialsError) -> DescribeDeliveryChannelStatusError {
        DescribeDeliveryChannelStatusError::Credentials(err)
    }
}
impl From<HttpDispatchError> for DescribeDeliveryChannelStatusError {
    fn from(err: HttpDispatchError) -> DescribeDeliveryChannelStatusError {
        DescribeDeliveryChannelStatusError::HttpDispatch(err)
    }
}
impl From<io::Error> for DescribeDeliveryChannelStatusError {
    fn from(err: io::Error) -> DescribeDeliveryChannelStatusError {
        DescribeDeliveryChannelStatusError::HttpDispatch(HttpDispatchError::from(err))
    }
}
impl fmt::Display for DescribeDeliveryChannelStatusError {
    fn fmt(&self, f: &mut fmt::Formatter) -> fmt::Result {
        write!(f, "{}", self.description())
    }
}
impl Error for DescribeDeliveryChannelStatusError {
    fn description(&self) -> &str {
        match *self {
            DescribeDeliveryChannelStatusError::NoSuchDeliveryChannel(ref cause) => cause,
            DescribeDeliveryChannelStatusError::Validation(ref cause) => cause,
            DescribeDeliveryChannelStatusError::Credentials(ref err) => err.description(),
            DescribeDeliveryChannelStatusError::HttpDispatch(ref dispatch_error) => {
                dispatch_error.description()
            }
            DescribeDeliveryChannelStatusError::Unknown(ref cause) => cause,
        }
    }
}
/// Errors returned by DescribeDeliveryChannels
#[derive(Debug, PartialEq)]
pub enum DescribeDeliveryChannelsError {
    ///<p>You have specified a delivery channel that does not exist.</p>
    NoSuchDeliveryChannel(String),
    /// An error occurred dispatching the HTTP request
    HttpDispatch(HttpDispatchError),
    /// An error was encountered with AWS credentials.
    Credentials(CredentialsError),
    /// A validation error occurred.  Details from AWS are provided.
    Validation(String),
    /// An unknown error occurred.  The raw HTTP response is provided.
    Unknown(String),
}


impl DescribeDeliveryChannelsError {
    pub fn from_body(body: &str) -> DescribeDeliveryChannelsError {
        match from_str::<SerdeJsonValue>(body) {
            Ok(json) => {
                let raw_error_type = json.get("__type")
                    .and_then(|e| e.as_str())
                    .unwrap_or("Unknown");
                let error_message = json.get("message").and_then(|m| m.as_str()).unwrap_or(body);

                let pieces: Vec<&str> = raw_error_type.split("#").collect();
                let error_type = pieces.last().expect("Expected error type");

                match *error_type {
                    "NoSuchDeliveryChannelException" => DescribeDeliveryChannelsError::NoSuchDeliveryChannel(String::from(error_message)),
                    "ValidationException" => {
                        DescribeDeliveryChannelsError::Validation(error_message.to_string())
                    }
                    _ => DescribeDeliveryChannelsError::Unknown(String::from(body)),
                }
            }
            Err(_) => DescribeDeliveryChannelsError::Unknown(String::from(body)),
        }
    }
}

impl From<serde_json::error::Error> for DescribeDeliveryChannelsError {
    fn from(err: serde_json::error::Error) -> DescribeDeliveryChannelsError {
        DescribeDeliveryChannelsError::Unknown(err.description().to_string())
    }
}
impl From<CredentialsError> for DescribeDeliveryChannelsError {
    fn from(err: CredentialsError) -> DescribeDeliveryChannelsError {
        DescribeDeliveryChannelsError::Credentials(err)
    }
}
impl From<HttpDispatchError> for DescribeDeliveryChannelsError {
    fn from(err: HttpDispatchError) -> DescribeDeliveryChannelsError {
        DescribeDeliveryChannelsError::HttpDispatch(err)
    }
}
impl From<io::Error> for DescribeDeliveryChannelsError {
    fn from(err: io::Error) -> DescribeDeliveryChannelsError {
        DescribeDeliveryChannelsError::HttpDispatch(HttpDispatchError::from(err))
    }
}
impl fmt::Display for DescribeDeliveryChannelsError {
    fn fmt(&self, f: &mut fmt::Formatter) -> fmt::Result {
        write!(f, "{}", self.description())
    }
}
impl Error for DescribeDeliveryChannelsError {
    fn description(&self) -> &str {
        match *self {
            DescribeDeliveryChannelsError::NoSuchDeliveryChannel(ref cause) => cause,
            DescribeDeliveryChannelsError::Validation(ref cause) => cause,
            DescribeDeliveryChannelsError::Credentials(ref err) => err.description(),
            DescribeDeliveryChannelsError::HttpDispatch(ref dispatch_error) => {
                dispatch_error.description()
            }
            DescribeDeliveryChannelsError::Unknown(ref cause) => cause,
        }
    }
}
/// Errors returned by GetComplianceDetailsByConfigRule
#[derive(Debug, PartialEq)]
pub enum GetComplianceDetailsByConfigRuleError {
    ///<p>The specified next token is invalid. Specify the <code>NextToken</code> string that was returned in the previous response to get the next page of results.</p>
    InvalidNextToken(String),
    ///<p>One or more of the specified parameters are invalid. Verify that your parameters are valid and try again.</p>
    InvalidParameterValue(String),
    ///<p>One or more AWS Config rules in the request are invalid. Verify that the rule names are correct and try again.</p>
    NoSuchConfigRule(String),
    /// An error occurred dispatching the HTTP request
    HttpDispatch(HttpDispatchError),
    /// An error was encountered with AWS credentials.
    Credentials(CredentialsError),
    /// A validation error occurred.  Details from AWS are provided.
    Validation(String),
    /// An unknown error occurred.  The raw HTTP response is provided.
    Unknown(String),
}


impl GetComplianceDetailsByConfigRuleError {
    pub fn from_body(body: &str) -> GetComplianceDetailsByConfigRuleError {
        match from_str::<SerdeJsonValue>(body) {
            Ok(json) => {
                let raw_error_type = json.get("__type")
                    .and_then(|e| e.as_str())
                    .unwrap_or("Unknown");
                let error_message = json.get("message").and_then(|m| m.as_str()).unwrap_or(body);

                let pieces: Vec<&str> = raw_error_type.split("#").collect();
                let error_type = pieces.last().expect("Expected error type");

                match *error_type {
                    "InvalidNextTokenException" => GetComplianceDetailsByConfigRuleError::InvalidNextToken(String::from(error_message)),
                    "InvalidParameterValueException" => GetComplianceDetailsByConfigRuleError::InvalidParameterValue(String::from(error_message)),
                    "NoSuchConfigRuleException" => GetComplianceDetailsByConfigRuleError::NoSuchConfigRule(String::from(error_message)),
                    "ValidationException" => {
                        GetComplianceDetailsByConfigRuleError::Validation(error_message.to_string())
                    }
                    _ => GetComplianceDetailsByConfigRuleError::Unknown(String::from(body)),
                }
            }
            Err(_) => GetComplianceDetailsByConfigRuleError::Unknown(String::from(body)),
        }
    }
}

impl From<serde_json::error::Error> for GetComplianceDetailsByConfigRuleError {
    fn from(err: serde_json::error::Error) -> GetComplianceDetailsByConfigRuleError {
        GetComplianceDetailsByConfigRuleError::Unknown(err.description().to_string())
    }
}
impl From<CredentialsError> for GetComplianceDetailsByConfigRuleError {
    fn from(err: CredentialsError) -> GetComplianceDetailsByConfigRuleError {
        GetComplianceDetailsByConfigRuleError::Credentials(err)
    }
}
impl From<HttpDispatchError> for GetComplianceDetailsByConfigRuleError {
    fn from(err: HttpDispatchError) -> GetComplianceDetailsByConfigRuleError {
        GetComplianceDetailsByConfigRuleError::HttpDispatch(err)
    }
}
impl From<io::Error> for GetComplianceDetailsByConfigRuleError {
    fn from(err: io::Error) -> GetComplianceDetailsByConfigRuleError {
        GetComplianceDetailsByConfigRuleError::HttpDispatch(HttpDispatchError::from(err))
    }
}
impl fmt::Display for GetComplianceDetailsByConfigRuleError {
    fn fmt(&self, f: &mut fmt::Formatter) -> fmt::Result {
        write!(f, "{}", self.description())
    }
}
impl Error for GetComplianceDetailsByConfigRuleError {
    fn description(&self) -> &str {
        match *self {
            GetComplianceDetailsByConfigRuleError::InvalidNextToken(ref cause) => cause,
            GetComplianceDetailsByConfigRuleError::InvalidParameterValue(ref cause) => cause,
            GetComplianceDetailsByConfigRuleError::NoSuchConfigRule(ref cause) => cause,
            GetComplianceDetailsByConfigRuleError::Validation(ref cause) => cause,
            GetComplianceDetailsByConfigRuleError::Credentials(ref err) => err.description(),
            GetComplianceDetailsByConfigRuleError::HttpDispatch(ref dispatch_error) => {
                dispatch_error.description()
            }
            GetComplianceDetailsByConfigRuleError::Unknown(ref cause) => cause,
        }
    }
}
/// Errors returned by GetComplianceDetailsByResource
#[derive(Debug, PartialEq)]
pub enum GetComplianceDetailsByResourceError {
    ///<p>One or more of the specified parameters are invalid. Verify that your parameters are valid and try again.</p>
    InvalidParameterValue(String),
    /// An error occurred dispatching the HTTP request
    HttpDispatch(HttpDispatchError),
    /// An error was encountered with AWS credentials.
    Credentials(CredentialsError),
    /// A validation error occurred.  Details from AWS are provided.
    Validation(String),
    /// An unknown error occurred.  The raw HTTP response is provided.
    Unknown(String),
}


impl GetComplianceDetailsByResourceError {
    pub fn from_body(body: &str) -> GetComplianceDetailsByResourceError {
        match from_str::<SerdeJsonValue>(body) {
            Ok(json) => {
                let raw_error_type = json.get("__type")
                    .and_then(|e| e.as_str())
                    .unwrap_or("Unknown");
                let error_message = json.get("message").and_then(|m| m.as_str()).unwrap_or(body);

                let pieces: Vec<&str> = raw_error_type.split("#").collect();
                let error_type = pieces.last().expect("Expected error type");

                match *error_type {
                    "InvalidParameterValueException" => GetComplianceDetailsByResourceError::InvalidParameterValue(String::from(error_message)),
                    "ValidationException" => {
                        GetComplianceDetailsByResourceError::Validation(error_message.to_string())
                    }
                    _ => GetComplianceDetailsByResourceError::Unknown(String::from(body)),
                }
            }
            Err(_) => GetComplianceDetailsByResourceError::Unknown(String::from(body)),
        }
    }
}

impl From<serde_json::error::Error> for GetComplianceDetailsByResourceError {
    fn from(err: serde_json::error::Error) -> GetComplianceDetailsByResourceError {
        GetComplianceDetailsByResourceError::Unknown(err.description().to_string())
    }
}
impl From<CredentialsError> for GetComplianceDetailsByResourceError {
    fn from(err: CredentialsError) -> GetComplianceDetailsByResourceError {
        GetComplianceDetailsByResourceError::Credentials(err)
    }
}
impl From<HttpDispatchError> for GetComplianceDetailsByResourceError {
    fn from(err: HttpDispatchError) -> GetComplianceDetailsByResourceError {
        GetComplianceDetailsByResourceError::HttpDispatch(err)
    }
}
impl From<io::Error> for GetComplianceDetailsByResourceError {
    fn from(err: io::Error) -> GetComplianceDetailsByResourceError {
        GetComplianceDetailsByResourceError::HttpDispatch(HttpDispatchError::from(err))
    }
}
impl fmt::Display for GetComplianceDetailsByResourceError {
    fn fmt(&self, f: &mut fmt::Formatter) -> fmt::Result {
        write!(f, "{}", self.description())
    }
}
impl Error for GetComplianceDetailsByResourceError {
    fn description(&self) -> &str {
        match *self {
            GetComplianceDetailsByResourceError::InvalidParameterValue(ref cause) => cause,
            GetComplianceDetailsByResourceError::Validation(ref cause) => cause,
            GetComplianceDetailsByResourceError::Credentials(ref err) => err.description(),
            GetComplianceDetailsByResourceError::HttpDispatch(ref dispatch_error) => {
                dispatch_error.description()
            }
            GetComplianceDetailsByResourceError::Unknown(ref cause) => cause,
        }
    }
}
/// Errors returned by GetComplianceSummaryByConfigRule
#[derive(Debug, PartialEq)]
pub enum GetComplianceSummaryByConfigRuleError {
    /// An error occurred dispatching the HTTP request
    HttpDispatch(HttpDispatchError),
    /// An error was encountered with AWS credentials.
    Credentials(CredentialsError),
    /// A validation error occurred.  Details from AWS are provided.
    Validation(String),
    /// An unknown error occurred.  The raw HTTP response is provided.
    Unknown(String),
}


impl GetComplianceSummaryByConfigRuleError {
    pub fn from_body(body: &str) -> GetComplianceSummaryByConfigRuleError {
        match from_str::<SerdeJsonValue>(body) {
            Ok(json) => {
                let raw_error_type = json.get("__type")
                    .and_then(|e| e.as_str())
                    .unwrap_or("Unknown");
                let error_message = json.get("message").and_then(|m| m.as_str()).unwrap_or(body);

                let pieces: Vec<&str> = raw_error_type.split("#").collect();
                let error_type = pieces.last().expect("Expected error type");

                match *error_type {
                    "ValidationException" => {
                        GetComplianceSummaryByConfigRuleError::Validation(error_message.to_string())
                    }
                    _ => GetComplianceSummaryByConfigRuleError::Unknown(String::from(body)),
                }
            }
            Err(_) => GetComplianceSummaryByConfigRuleError::Unknown(String::from(body)),
        }
    }
}

impl From<serde_json::error::Error> for GetComplianceSummaryByConfigRuleError {
    fn from(err: serde_json::error::Error) -> GetComplianceSummaryByConfigRuleError {
        GetComplianceSummaryByConfigRuleError::Unknown(err.description().to_string())
    }
}
impl From<CredentialsError> for GetComplianceSummaryByConfigRuleError {
    fn from(err: CredentialsError) -> GetComplianceSummaryByConfigRuleError {
        GetComplianceSummaryByConfigRuleError::Credentials(err)
    }
}
impl From<HttpDispatchError> for GetComplianceSummaryByConfigRuleError {
    fn from(err: HttpDispatchError) -> GetComplianceSummaryByConfigRuleError {
        GetComplianceSummaryByConfigRuleError::HttpDispatch(err)
    }
}
impl From<io::Error> for GetComplianceSummaryByConfigRuleError {
    fn from(err: io::Error) -> GetComplianceSummaryByConfigRuleError {
        GetComplianceSummaryByConfigRuleError::HttpDispatch(HttpDispatchError::from(err))
    }
}
impl fmt::Display for GetComplianceSummaryByConfigRuleError {
    fn fmt(&self, f: &mut fmt::Formatter) -> fmt::Result {
        write!(f, "{}", self.description())
    }
}
impl Error for GetComplianceSummaryByConfigRuleError {
    fn description(&self) -> &str {
        match *self {
            GetComplianceSummaryByConfigRuleError::Validation(ref cause) => cause,
            GetComplianceSummaryByConfigRuleError::Credentials(ref err) => err.description(),
            GetComplianceSummaryByConfigRuleError::HttpDispatch(ref dispatch_error) => {
                dispatch_error.description()
            }
            GetComplianceSummaryByConfigRuleError::Unknown(ref cause) => cause,
        }
    }
}
/// Errors returned by GetComplianceSummaryByResourceType
#[derive(Debug, PartialEq)]
pub enum GetComplianceSummaryByResourceTypeError {
    ///<p>One or more of the specified parameters are invalid. Verify that your parameters are valid and try again.</p>
    InvalidParameterValue(String),
    /// An error occurred dispatching the HTTP request
    HttpDispatch(HttpDispatchError),
    /// An error was encountered with AWS credentials.
    Credentials(CredentialsError),
    /// A validation error occurred.  Details from AWS are provided.
    Validation(String),
    /// An unknown error occurred.  The raw HTTP response is provided.
    Unknown(String),
}


impl GetComplianceSummaryByResourceTypeError {
    pub fn from_body(body: &str) -> GetComplianceSummaryByResourceTypeError {
        match from_str::<SerdeJsonValue>(body) {
            Ok(json) => {
                let raw_error_type = json.get("__type")
                    .and_then(|e| e.as_str())
                    .unwrap_or("Unknown");
                let error_message = json.get("message").and_then(|m| m.as_str()).unwrap_or(body);

                let pieces: Vec<&str> = raw_error_type.split("#").collect();
                let error_type = pieces.last().expect("Expected error type");

                match *error_type {
                    "InvalidParameterValueException" => GetComplianceSummaryByResourceTypeError::InvalidParameterValue(String::from(error_message)),
                    "ValidationException" => {
                        GetComplianceSummaryByResourceTypeError::Validation(error_message
                                                                                .to_string())
                    }
                    _ => GetComplianceSummaryByResourceTypeError::Unknown(String::from(body)),
                }
            }
            Err(_) => GetComplianceSummaryByResourceTypeError::Unknown(String::from(body)),
        }
    }
}

impl From<serde_json::error::Error> for GetComplianceSummaryByResourceTypeError {
    fn from(err: serde_json::error::Error) -> GetComplianceSummaryByResourceTypeError {
        GetComplianceSummaryByResourceTypeError::Unknown(err.description().to_string())
    }
}
impl From<CredentialsError> for GetComplianceSummaryByResourceTypeError {
    fn from(err: CredentialsError) -> GetComplianceSummaryByResourceTypeError {
        GetComplianceSummaryByResourceTypeError::Credentials(err)
    }
}
impl From<HttpDispatchError> for GetComplianceSummaryByResourceTypeError {
    fn from(err: HttpDispatchError) -> GetComplianceSummaryByResourceTypeError {
        GetComplianceSummaryByResourceTypeError::HttpDispatch(err)
    }
}
impl From<io::Error> for GetComplianceSummaryByResourceTypeError {
    fn from(err: io::Error) -> GetComplianceSummaryByResourceTypeError {
        GetComplianceSummaryByResourceTypeError::HttpDispatch(HttpDispatchError::from(err))
    }
}
impl fmt::Display for GetComplianceSummaryByResourceTypeError {
    fn fmt(&self, f: &mut fmt::Formatter) -> fmt::Result {
        write!(f, "{}", self.description())
    }
}
impl Error for GetComplianceSummaryByResourceTypeError {
    fn description(&self) -> &str {
        match *self {
            GetComplianceSummaryByResourceTypeError::InvalidParameterValue(ref cause) => cause,
            GetComplianceSummaryByResourceTypeError::Validation(ref cause) => cause,
            GetComplianceSummaryByResourceTypeError::Credentials(ref err) => err.description(),
            GetComplianceSummaryByResourceTypeError::HttpDispatch(ref dispatch_error) => {
                dispatch_error.description()
            }
            GetComplianceSummaryByResourceTypeError::Unknown(ref cause) => cause,
        }
    }
}
/// Errors returned by GetDiscoveredResourceCounts
#[derive(Debug, PartialEq)]
pub enum GetDiscoveredResourceCountsError {
    ///<p>The specified limit is outside the allowable range.</p>
    InvalidLimit(String),
    ///<p>The specified next token is invalid. Specify the <code>NextToken</code> string that was returned in the previous response to get the next page of results.</p>
    InvalidNextToken(String),
    /// An error occurred dispatching the HTTP request
    HttpDispatch(HttpDispatchError),
    /// An error was encountered with AWS credentials.
    Credentials(CredentialsError),
    /// A validation error occurred.  Details from AWS are provided.
    Validation(String),
    /// An unknown error occurred.  The raw HTTP response is provided.
    Unknown(String),
}


impl GetDiscoveredResourceCountsError {
    pub fn from_body(body: &str) -> GetDiscoveredResourceCountsError {
        match from_str::<SerdeJsonValue>(body) {
            Ok(json) => {
                let raw_error_type = json.get("__type")
                    .and_then(|e| e.as_str())
                    .unwrap_or("Unknown");
                let error_message = json.get("message").and_then(|m| m.as_str()).unwrap_or(body);

                let pieces: Vec<&str> = raw_error_type.split("#").collect();
                let error_type = pieces.last().expect("Expected error type");

                match *error_type {
                    "InvalidLimitException" => {
                        GetDiscoveredResourceCountsError::InvalidLimit(String::from(error_message))
                    }
                    "InvalidNextTokenException" => GetDiscoveredResourceCountsError::InvalidNextToken(String::from(error_message)),
                    "ValidationException" => {
                        GetDiscoveredResourceCountsError::Validation(error_message.to_string())
                    }
                    _ => GetDiscoveredResourceCountsError::Unknown(String::from(body)),
                }
            }
            Err(_) => GetDiscoveredResourceCountsError::Unknown(String::from(body)),
        }
    }
}

impl From<serde_json::error::Error> for GetDiscoveredResourceCountsError {
    fn from(err: serde_json::error::Error) -> GetDiscoveredResourceCountsError {
        GetDiscoveredResourceCountsError::Unknown(err.description().to_string())
    }
}
impl From<CredentialsError> for GetDiscoveredResourceCountsError {
    fn from(err: CredentialsError) -> GetDiscoveredResourceCountsError {
        GetDiscoveredResourceCountsError::Credentials(err)
    }
}
impl From<HttpDispatchError> for GetDiscoveredResourceCountsError {
    fn from(err: HttpDispatchError) -> GetDiscoveredResourceCountsError {
        GetDiscoveredResourceCountsError::HttpDispatch(err)
    }
}
impl From<io::Error> for GetDiscoveredResourceCountsError {
    fn from(err: io::Error) -> GetDiscoveredResourceCountsError {
        GetDiscoveredResourceCountsError::HttpDispatch(HttpDispatchError::from(err))
    }
}
impl fmt::Display for GetDiscoveredResourceCountsError {
    fn fmt(&self, f: &mut fmt::Formatter) -> fmt::Result {
        write!(f, "{}", self.description())
    }
}
impl Error for GetDiscoveredResourceCountsError {
    fn description(&self) -> &str {
        match *self {
            GetDiscoveredResourceCountsError::InvalidLimit(ref cause) => cause,
            GetDiscoveredResourceCountsError::InvalidNextToken(ref cause) => cause,
            GetDiscoveredResourceCountsError::Validation(ref cause) => cause,
            GetDiscoveredResourceCountsError::Credentials(ref err) => err.description(),
            GetDiscoveredResourceCountsError::HttpDispatch(ref dispatch_error) => {
                dispatch_error.description()
            }
            GetDiscoveredResourceCountsError::Unknown(ref cause) => cause,
        }
    }
}
/// Errors returned by GetResourceConfigHistory
#[derive(Debug, PartialEq)]
pub enum GetResourceConfigHistoryError {
    ///<p>The specified limit is outside the allowable range.</p>
    InvalidLimit(String),
    ///<p>The specified next token is invalid. Specify the <code>NextToken</code> string that was returned in the previous response to get the next page of results.</p>
    InvalidNextToken(String),
    ///<p>The specified time range is not valid. The earlier time is not chronologically before the later time.</p>
    InvalidTimeRange(String),
    ///<p>There are no configuration recorders available to provide the role needed to describe your resources. Create a configuration recorder.</p>
    NoAvailableConfigurationRecorder(String),
    ///<p>You have specified a resource that is either unknown or has not been discovered.</p>
    ResourceNotDiscovered(String),
    /// An error occurred dispatching the HTTP request
    HttpDispatch(HttpDispatchError),
    /// An error was encountered with AWS credentials.
    Credentials(CredentialsError),
    /// A validation error occurred.  Details from AWS are provided.
    Validation(String),
    /// An unknown error occurred.  The raw HTTP response is provided.
    Unknown(String),
}


impl GetResourceConfigHistoryError {
    pub fn from_body(body: &str) -> GetResourceConfigHistoryError {
        match from_str::<SerdeJsonValue>(body) {
            Ok(json) => {
                let raw_error_type = json.get("__type")
                    .and_then(|e| e.as_str())
                    .unwrap_or("Unknown");
                let error_message = json.get("message").and_then(|m| m.as_str()).unwrap_or(body);

                let pieces: Vec<&str> = raw_error_type.split("#").collect();
                let error_type = pieces.last().expect("Expected error type");

                match *error_type {
                    "InvalidLimitException" => {
                        GetResourceConfigHistoryError::InvalidLimit(String::from(error_message))
                    }
                    "InvalidNextTokenException" => {
                        GetResourceConfigHistoryError::InvalidNextToken(String::from(error_message))
                    }
                    "InvalidTimeRangeException" => {
                        GetResourceConfigHistoryError::InvalidTimeRange(String::from(error_message))
                    }
                    "NoAvailableConfigurationRecorderException" => GetResourceConfigHistoryError::NoAvailableConfigurationRecorder(String::from(error_message)),
                    "ResourceNotDiscoveredException" => GetResourceConfigHistoryError::ResourceNotDiscovered(String::from(error_message)),
                    "ValidationException" => {
                        GetResourceConfigHistoryError::Validation(error_message.to_string())
                    }
                    _ => GetResourceConfigHistoryError::Unknown(String::from(body)),
                }
            }
            Err(_) => GetResourceConfigHistoryError::Unknown(String::from(body)),
        }
    }
}

impl From<serde_json::error::Error> for GetResourceConfigHistoryError {
    fn from(err: serde_json::error::Error) -> GetResourceConfigHistoryError {
        GetResourceConfigHistoryError::Unknown(err.description().to_string())
    }
}
impl From<CredentialsError> for GetResourceConfigHistoryError {
    fn from(err: CredentialsError) -> GetResourceConfigHistoryError {
        GetResourceConfigHistoryError::Credentials(err)
    }
}
impl From<HttpDispatchError> for GetResourceConfigHistoryError {
    fn from(err: HttpDispatchError) -> GetResourceConfigHistoryError {
        GetResourceConfigHistoryError::HttpDispatch(err)
    }
}
impl From<io::Error> for GetResourceConfigHistoryError {
    fn from(err: io::Error) -> GetResourceConfigHistoryError {
        GetResourceConfigHistoryError::HttpDispatch(HttpDispatchError::from(err))
    }
}
impl fmt::Display for GetResourceConfigHistoryError {
    fn fmt(&self, f: &mut fmt::Formatter) -> fmt::Result {
        write!(f, "{}", self.description())
    }
}
impl Error for GetResourceConfigHistoryError {
    fn description(&self) -> &str {
        match *self {
            GetResourceConfigHistoryError::InvalidLimit(ref cause) => cause,
            GetResourceConfigHistoryError::InvalidNextToken(ref cause) => cause,
            GetResourceConfigHistoryError::InvalidTimeRange(ref cause) => cause,
            GetResourceConfigHistoryError::NoAvailableConfigurationRecorder(ref cause) => cause,
            GetResourceConfigHistoryError::ResourceNotDiscovered(ref cause) => cause,
            GetResourceConfigHistoryError::Validation(ref cause) => cause,
            GetResourceConfigHistoryError::Credentials(ref err) => err.description(),
            GetResourceConfigHistoryError::HttpDispatch(ref dispatch_error) => {
                dispatch_error.description()
            }
            GetResourceConfigHistoryError::Unknown(ref cause) => cause,
        }
    }
}
/// Errors returned by ListDiscoveredResources
#[derive(Debug, PartialEq)]
pub enum ListDiscoveredResourcesError {
    ///<p>The specified limit is outside the allowable range.</p>
    InvalidLimit(String),
    ///<p>The specified next token is invalid. Specify the <code>NextToken</code> string that was returned in the previous response to get the next page of results.</p>
    InvalidNextToken(String),
    ///<p>There are no configuration recorders available to provide the role needed to describe your resources. Create a configuration recorder.</p>
    NoAvailableConfigurationRecorder(String),
    /// An error occurred dispatching the HTTP request
    HttpDispatch(HttpDispatchError),
    /// An error was encountered with AWS credentials.
    Credentials(CredentialsError),
    /// A validation error occurred.  Details from AWS are provided.
    Validation(String),
    /// An unknown error occurred.  The raw HTTP response is provided.
    Unknown(String),
}


impl ListDiscoveredResourcesError {
    pub fn from_body(body: &str) -> ListDiscoveredResourcesError {
        match from_str::<SerdeJsonValue>(body) {
            Ok(json) => {
                let raw_error_type = json.get("__type")
                    .and_then(|e| e.as_str())
                    .unwrap_or("Unknown");
                let error_message = json.get("message").and_then(|m| m.as_str()).unwrap_or(body);

                let pieces: Vec<&str> = raw_error_type.split("#").collect();
                let error_type = pieces.last().expect("Expected error type");

                match *error_type {
                    "InvalidLimitException" => {
                        ListDiscoveredResourcesError::InvalidLimit(String::from(error_message))
                    }
                    "InvalidNextTokenException" => {
                        ListDiscoveredResourcesError::InvalidNextToken(String::from(error_message))
                    }
                    "NoAvailableConfigurationRecorderException" => ListDiscoveredResourcesError::NoAvailableConfigurationRecorder(String::from(error_message)),
                    "ValidationException" => {
                        ListDiscoveredResourcesError::Validation(error_message.to_string())
                    }
                    _ => ListDiscoveredResourcesError::Unknown(String::from(body)),
                }
            }
            Err(_) => ListDiscoveredResourcesError::Unknown(String::from(body)),
        }
    }
}

impl From<serde_json::error::Error> for ListDiscoveredResourcesError {
    fn from(err: serde_json::error::Error) -> ListDiscoveredResourcesError {
        ListDiscoveredResourcesError::Unknown(err.description().to_string())
    }
}
impl From<CredentialsError> for ListDiscoveredResourcesError {
    fn from(err: CredentialsError) -> ListDiscoveredResourcesError {
        ListDiscoveredResourcesError::Credentials(err)
    }
}
impl From<HttpDispatchError> for ListDiscoveredResourcesError {
    fn from(err: HttpDispatchError) -> ListDiscoveredResourcesError {
        ListDiscoveredResourcesError::HttpDispatch(err)
    }
}
impl From<io::Error> for ListDiscoveredResourcesError {
    fn from(err: io::Error) -> ListDiscoveredResourcesError {
        ListDiscoveredResourcesError::HttpDispatch(HttpDispatchError::from(err))
    }
}
impl fmt::Display for ListDiscoveredResourcesError {
    fn fmt(&self, f: &mut fmt::Formatter) -> fmt::Result {
        write!(f, "{}", self.description())
    }
}
impl Error for ListDiscoveredResourcesError {
    fn description(&self) -> &str {
        match *self {
            ListDiscoveredResourcesError::InvalidLimit(ref cause) => cause,
            ListDiscoveredResourcesError::InvalidNextToken(ref cause) => cause,
            ListDiscoveredResourcesError::NoAvailableConfigurationRecorder(ref cause) => cause,
            ListDiscoveredResourcesError::Validation(ref cause) => cause,
            ListDiscoveredResourcesError::Credentials(ref err) => err.description(),
            ListDiscoveredResourcesError::HttpDispatch(ref dispatch_error) => {
                dispatch_error.description()
            }
            ListDiscoveredResourcesError::Unknown(ref cause) => cause,
        }
    }
}
/// Errors returned by PutConfigRule
#[derive(Debug, PartialEq)]
pub enum PutConfigRuleError {
    ///<p>Indicates one of the following errors:</p> <ul> <li> <p>The rule cannot be created because the IAM role assigned to AWS Config lacks permissions to perform the config:Put* action.</p> </li> <li> <p>The AWS Lambda function cannot be invoked. Check the function ARN, and check the function's permissions.</p> </li> </ul>
    InsufficientPermissions(String),
    ///<p>One or more of the specified parameters are invalid. Verify that your parameters are valid and try again.</p>
    InvalidParameterValue(String),
    ///<p>Failed to add the AWS Config rule because the account already contains the maximum number of 50 rules. Consider deleting any deactivated rules before adding new rules.</p>
    MaxNumberOfConfigRulesExceeded(String),
    ///<p>There are no configuration recorders available to provide the role needed to describe your resources. Create a configuration recorder.</p>
    NoAvailableConfigurationRecorder(String),
    ///<p>The rule is currently being deleted or the rule is deleting your evaluation results. Try your request again later.</p>
    ResourceInUse(String),
    /// An error occurred dispatching the HTTP request
    HttpDispatch(HttpDispatchError),
    /// An error was encountered with AWS credentials.
    Credentials(CredentialsError),
    /// A validation error occurred.  Details from AWS are provided.
    Validation(String),
    /// An unknown error occurred.  The raw HTTP response is provided.
    Unknown(String),
}


impl PutConfigRuleError {
    pub fn from_body(body: &str) -> PutConfigRuleError {
        match from_str::<SerdeJsonValue>(body) {
            Ok(json) => {
                let raw_error_type = json.get("__type")
                    .and_then(|e| e.as_str())
                    .unwrap_or("Unknown");
                let error_message = json.get("message").and_then(|m| m.as_str()).unwrap_or(body);

                let pieces: Vec<&str> = raw_error_type.split("#").collect();
                let error_type = pieces.last().expect("Expected error type");

                match *error_type {
                    "InsufficientPermissionsException" => {
                        PutConfigRuleError::InsufficientPermissions(String::from(error_message))
                    }
                    "InvalidParameterValueException" => {
                        PutConfigRuleError::InvalidParameterValue(String::from(error_message))
                    }
                    "MaxNumberOfConfigRulesExceededException" => PutConfigRuleError::MaxNumberOfConfigRulesExceeded(String::from(error_message)),
                    "NoAvailableConfigurationRecorderException" => PutConfigRuleError::NoAvailableConfigurationRecorder(String::from(error_message)),
                    "ResourceInUseException" => {
                        PutConfigRuleError::ResourceInUse(String::from(error_message))
                    }
                    "ValidationException" => {
                        PutConfigRuleError::Validation(error_message.to_string())
                    }
                    _ => PutConfigRuleError::Unknown(String::from(body)),
                }
            }
            Err(_) => PutConfigRuleError::Unknown(String::from(body)),
        }
    }
}

impl From<serde_json::error::Error> for PutConfigRuleError {
    fn from(err: serde_json::error::Error) -> PutConfigRuleError {
        PutConfigRuleError::Unknown(err.description().to_string())
    }
}
impl From<CredentialsError> for PutConfigRuleError {
    fn from(err: CredentialsError) -> PutConfigRuleError {
        PutConfigRuleError::Credentials(err)
    }
}
impl From<HttpDispatchError> for PutConfigRuleError {
    fn from(err: HttpDispatchError) -> PutConfigRuleError {
        PutConfigRuleError::HttpDispatch(err)
    }
}
impl From<io::Error> for PutConfigRuleError {
    fn from(err: io::Error) -> PutConfigRuleError {
        PutConfigRuleError::HttpDispatch(HttpDispatchError::from(err))
    }
}
impl fmt::Display for PutConfigRuleError {
    fn fmt(&self, f: &mut fmt::Formatter) -> fmt::Result {
        write!(f, "{}", self.description())
    }
}
impl Error for PutConfigRuleError {
    fn description(&self) -> &str {
        match *self {
            PutConfigRuleError::InsufficientPermissions(ref cause) => cause,
            PutConfigRuleError::InvalidParameterValue(ref cause) => cause,
            PutConfigRuleError::MaxNumberOfConfigRulesExceeded(ref cause) => cause,
            PutConfigRuleError::NoAvailableConfigurationRecorder(ref cause) => cause,
            PutConfigRuleError::ResourceInUse(ref cause) => cause,
            PutConfigRuleError::Validation(ref cause) => cause,
            PutConfigRuleError::Credentials(ref err) => err.description(),
            PutConfigRuleError::HttpDispatch(ref dispatch_error) => dispatch_error.description(),
            PutConfigRuleError::Unknown(ref cause) => cause,
        }
    }
}
/// Errors returned by PutConfigurationRecorder
#[derive(Debug, PartialEq)]
pub enum PutConfigurationRecorderError {
    ///<p>You have provided a configuration recorder name that is not valid.</p>
    InvalidConfigurationRecorderName(String),
    ///<p>AWS Config throws an exception if the recording group does not contain a valid list of resource types. Invalid values could also be incorrectly formatted.</p>
    InvalidRecordingGroup(String),
    ///<p>You have provided a null or empty role ARN.</p>
    InvalidRole(String),
    ///<p>You have reached the limit on the number of recorders you can create.</p>
    MaxNumberOfConfigurationRecordersExceeded(String),
    /// An error occurred dispatching the HTTP request
    HttpDispatch(HttpDispatchError),
    /// An error was encountered with AWS credentials.
    Credentials(CredentialsError),
    /// A validation error occurred.  Details from AWS are provided.
    Validation(String),
    /// An unknown error occurred.  The raw HTTP response is provided.
    Unknown(String),
}


impl PutConfigurationRecorderError {
    pub fn from_body(body: &str) -> PutConfigurationRecorderError {
        match from_str::<SerdeJsonValue>(body) {
            Ok(json) => {
                let raw_error_type = json.get("__type")
                    .and_then(|e| e.as_str())
                    .unwrap_or("Unknown");
                let error_message = json.get("message").and_then(|m| m.as_str()).unwrap_or(body);

                let pieces: Vec<&str> = raw_error_type.split("#").collect();
                let error_type = pieces.last().expect("Expected error type");

                match *error_type {
                    "InvalidConfigurationRecorderNameException" => PutConfigurationRecorderError::InvalidConfigurationRecorderName(String::from(error_message)),
                    "InvalidRecordingGroupException" => PutConfigurationRecorderError::InvalidRecordingGroup(String::from(error_message)),
                    "InvalidRoleException" => {
                        PutConfigurationRecorderError::InvalidRole(String::from(error_message))
                    }
                    "MaxNumberOfConfigurationRecordersExceededException" => PutConfigurationRecorderError::MaxNumberOfConfigurationRecordersExceeded(String::from(error_message)),
                    "ValidationException" => {
                        PutConfigurationRecorderError::Validation(error_message.to_string())
                    }
                    _ => PutConfigurationRecorderError::Unknown(String::from(body)),
                }
            }
            Err(_) => PutConfigurationRecorderError::Unknown(String::from(body)),
        }
    }
}

impl From<serde_json::error::Error> for PutConfigurationRecorderError {
    fn from(err: serde_json::error::Error) -> PutConfigurationRecorderError {
        PutConfigurationRecorderError::Unknown(err.description().to_string())
    }
}
impl From<CredentialsError> for PutConfigurationRecorderError {
    fn from(err: CredentialsError) -> PutConfigurationRecorderError {
        PutConfigurationRecorderError::Credentials(err)
    }
}
impl From<HttpDispatchError> for PutConfigurationRecorderError {
    fn from(err: HttpDispatchError) -> PutConfigurationRecorderError {
        PutConfigurationRecorderError::HttpDispatch(err)
    }
}
impl From<io::Error> for PutConfigurationRecorderError {
    fn from(err: io::Error) -> PutConfigurationRecorderError {
        PutConfigurationRecorderError::HttpDispatch(HttpDispatchError::from(err))
    }
}
impl fmt::Display for PutConfigurationRecorderError {
    fn fmt(&self, f: &mut fmt::Formatter) -> fmt::Result {
        write!(f, "{}", self.description())
    }
}
impl Error for PutConfigurationRecorderError {
    fn description(&self) -> &str {
        match *self {
            PutConfigurationRecorderError::InvalidConfigurationRecorderName(ref cause) => cause,
            PutConfigurationRecorderError::InvalidRecordingGroup(ref cause) => cause,
            PutConfigurationRecorderError::InvalidRole(ref cause) => cause,
            PutConfigurationRecorderError::MaxNumberOfConfigurationRecordersExceeded(ref cause) => {
                cause
            }
            PutConfigurationRecorderError::Validation(ref cause) => cause,
            PutConfigurationRecorderError::Credentials(ref err) => err.description(),
            PutConfigurationRecorderError::HttpDispatch(ref dispatch_error) => {
                dispatch_error.description()
            }
            PutConfigurationRecorderError::Unknown(ref cause) => cause,
        }
    }
}
/// Errors returned by PutDeliveryChannel
#[derive(Debug, PartialEq)]
pub enum PutDeliveryChannelError {
    ///<p>Your Amazon S3 bucket policy does not permit AWS Config to write to it.</p>
    InsufficientDeliveryPolicy(String),
    ///<p>The specified delivery channel name is not valid.</p>
    InvalidDeliveryChannelName(String),
    ///<p>The specified Amazon S3 key prefix is not valid.</p>
    InvalidS3KeyPrefix(String),
    ///<p>The specified Amazon SNS topic does not exist.</p>
    InvalidSNSTopicARN(String),
    ///<p>You have reached the limit on the number of delivery channels you can create.</p>
    MaxNumberOfDeliveryChannelsExceeded(String),
    ///<p>There are no configuration recorders available to provide the role needed to describe your resources. Create a configuration recorder.</p>
    NoAvailableConfigurationRecorder(String),
    ///<p>The specified Amazon S3 bucket does not exist.</p>
    NoSuchBucket(String),
    /// An error occurred dispatching the HTTP request
    HttpDispatch(HttpDispatchError),
    /// An error was encountered with AWS credentials.
    Credentials(CredentialsError),
    /// A validation error occurred.  Details from AWS are provided.
    Validation(String),
    /// An unknown error occurred.  The raw HTTP response is provided.
    Unknown(String),
}


impl PutDeliveryChannelError {
    pub fn from_body(body: &str) -> PutDeliveryChannelError {
        match from_str::<SerdeJsonValue>(body) {
            Ok(json) => {
                let raw_error_type = json.get("__type")
                    .and_then(|e| e.as_str())
                    .unwrap_or("Unknown");
                let error_message = json.get("message").and_then(|m| m.as_str()).unwrap_or(body);

                let pieces: Vec<&str> = raw_error_type.split("#").collect();
                let error_type = pieces.last().expect("Expected error type");

                match *error_type {
                    "InsufficientDeliveryPolicyException" => PutDeliveryChannelError::InsufficientDeliveryPolicy(String::from(error_message)),
                    "InvalidDeliveryChannelNameException" => PutDeliveryChannelError::InvalidDeliveryChannelName(String::from(error_message)),
                    "InvalidS3KeyPrefixException" => {
                        PutDeliveryChannelError::InvalidS3KeyPrefix(String::from(error_message))
                    }
                    "InvalidSNSTopicARNException" => {
                        PutDeliveryChannelError::InvalidSNSTopicARN(String::from(error_message))
                    }
                    "MaxNumberOfDeliveryChannelsExceededException" => PutDeliveryChannelError::MaxNumberOfDeliveryChannelsExceeded(String::from(error_message)),
                    "NoAvailableConfigurationRecorderException" => PutDeliveryChannelError::NoAvailableConfigurationRecorder(String::from(error_message)),
                    "NoSuchBucketException" => {
                        PutDeliveryChannelError::NoSuchBucket(String::from(error_message))
                    }
                    "ValidationException" => {
                        PutDeliveryChannelError::Validation(error_message.to_string())
                    }
                    _ => PutDeliveryChannelError::Unknown(String::from(body)),
                }
            }
            Err(_) => PutDeliveryChannelError::Unknown(String::from(body)),
        }
    }
}

impl From<serde_json::error::Error> for PutDeliveryChannelError {
    fn from(err: serde_json::error::Error) -> PutDeliveryChannelError {
        PutDeliveryChannelError::Unknown(err.description().to_string())
    }
}
impl From<CredentialsError> for PutDeliveryChannelError {
    fn from(err: CredentialsError) -> PutDeliveryChannelError {
        PutDeliveryChannelError::Credentials(err)
    }
}
impl From<HttpDispatchError> for PutDeliveryChannelError {
    fn from(err: HttpDispatchError) -> PutDeliveryChannelError {
        PutDeliveryChannelError::HttpDispatch(err)
    }
}
impl From<io::Error> for PutDeliveryChannelError {
    fn from(err: io::Error) -> PutDeliveryChannelError {
        PutDeliveryChannelError::HttpDispatch(HttpDispatchError::from(err))
    }
}
impl fmt::Display for PutDeliveryChannelError {
    fn fmt(&self, f: &mut fmt::Formatter) -> fmt::Result {
        write!(f, "{}", self.description())
    }
}
impl Error for PutDeliveryChannelError {
    fn description(&self) -> &str {
        match *self {
            PutDeliveryChannelError::InsufficientDeliveryPolicy(ref cause) => cause,
            PutDeliveryChannelError::InvalidDeliveryChannelName(ref cause) => cause,
            PutDeliveryChannelError::InvalidS3KeyPrefix(ref cause) => cause,
            PutDeliveryChannelError::InvalidSNSTopicARN(ref cause) => cause,
            PutDeliveryChannelError::MaxNumberOfDeliveryChannelsExceeded(ref cause) => cause,
            PutDeliveryChannelError::NoAvailableConfigurationRecorder(ref cause) => cause,
            PutDeliveryChannelError::NoSuchBucket(ref cause) => cause,
            PutDeliveryChannelError::Validation(ref cause) => cause,
            PutDeliveryChannelError::Credentials(ref err) => err.description(),
            PutDeliveryChannelError::HttpDispatch(ref dispatch_error) => {
                dispatch_error.description()
            }
            PutDeliveryChannelError::Unknown(ref cause) => cause,
        }
    }
}
/// Errors returned by PutEvaluations
#[derive(Debug, PartialEq)]
pub enum PutEvaluationsError {
    ///<p>One or more of the specified parameters are invalid. Verify that your parameters are valid and try again.</p>
    InvalidParameterValue(String),
    ///<p>The specified <code>ResultToken</code> is invalid.</p>
    InvalidResultToken(String),
    ///<p>One or more AWS Config rules in the request are invalid. Verify that the rule names are correct and try again.</p>
    NoSuchConfigRule(String),
    /// An error occurred dispatching the HTTP request
    HttpDispatch(HttpDispatchError),
    /// An error was encountered with AWS credentials.
    Credentials(CredentialsError),
    /// A validation error occurred.  Details from AWS are provided.
    Validation(String),
    /// An unknown error occurred.  The raw HTTP response is provided.
    Unknown(String),
}


impl PutEvaluationsError {
    pub fn from_body(body: &str) -> PutEvaluationsError {
        match from_str::<SerdeJsonValue>(body) {
            Ok(json) => {
                let raw_error_type = json.get("__type")
                    .and_then(|e| e.as_str())
                    .unwrap_or("Unknown");
                let error_message = json.get("message").and_then(|m| m.as_str()).unwrap_or(body);

                let pieces: Vec<&str> = raw_error_type.split("#").collect();
                let error_type = pieces.last().expect("Expected error type");

                match *error_type {
                    "InvalidParameterValueException" => {
                        PutEvaluationsError::InvalidParameterValue(String::from(error_message))
                    }
                    "InvalidResultTokenException" => {
                        PutEvaluationsError::InvalidResultToken(String::from(error_message))
                    }
                    "NoSuchConfigRuleException" => {
                        PutEvaluationsError::NoSuchConfigRule(String::from(error_message))
                    }
                    "ValidationException" => {
                        PutEvaluationsError::Validation(error_message.to_string())
                    }
                    _ => PutEvaluationsError::Unknown(String::from(body)),
                }
            }
            Err(_) => PutEvaluationsError::Unknown(String::from(body)),
        }
    }
}

impl From<serde_json::error::Error> for PutEvaluationsError {
    fn from(err: serde_json::error::Error) -> PutEvaluationsError {
        PutEvaluationsError::Unknown(err.description().to_string())
    }
}
impl From<CredentialsError> for PutEvaluationsError {
    fn from(err: CredentialsError) -> PutEvaluationsError {
        PutEvaluationsError::Credentials(err)
    }
}
impl From<HttpDispatchError> for PutEvaluationsError {
    fn from(err: HttpDispatchError) -> PutEvaluationsError {
        PutEvaluationsError::HttpDispatch(err)
    }
}
impl From<io::Error> for PutEvaluationsError {
    fn from(err: io::Error) -> PutEvaluationsError {
        PutEvaluationsError::HttpDispatch(HttpDispatchError::from(err))
    }
}
impl fmt::Display for PutEvaluationsError {
    fn fmt(&self, f: &mut fmt::Formatter) -> fmt::Result {
        write!(f, "{}", self.description())
    }
}
impl Error for PutEvaluationsError {
    fn description(&self) -> &str {
        match *self {
            PutEvaluationsError::InvalidParameterValue(ref cause) => cause,
            PutEvaluationsError::InvalidResultToken(ref cause) => cause,
            PutEvaluationsError::NoSuchConfigRule(ref cause) => cause,
            PutEvaluationsError::Validation(ref cause) => cause,
            PutEvaluationsError::Credentials(ref err) => err.description(),
            PutEvaluationsError::HttpDispatch(ref dispatch_error) => dispatch_error.description(),
            PutEvaluationsError::Unknown(ref cause) => cause,
        }
    }
}
/// Errors returned by StartConfigRulesEvaluation
#[derive(Debug, PartialEq)]
pub enum StartConfigRulesEvaluationError {
    ///<p>One or more of the specified parameters are invalid. Verify that your parameters are valid and try again.</p>
    InvalidParameterValue(String),
    ///<p>This exception is thrown if an evaluation is in progress or if you call the <a>StartConfigRulesEvaluation</a> API more than once per minute.</p>
    LimitExceeded(String),
    ///<p>One or more AWS Config rules in the request are invalid. Verify that the rule names are correct and try again.</p>
    NoSuchConfigRule(String),
    ///<p>The rule is currently being deleted or the rule is deleting your evaluation results. Try your request again later.</p>
    ResourceInUse(String),
    /// An error occurred dispatching the HTTP request
    HttpDispatch(HttpDispatchError),
    /// An error was encountered with AWS credentials.
    Credentials(CredentialsError),
    /// A validation error occurred.  Details from AWS are provided.
    Validation(String),
    /// An unknown error occurred.  The raw HTTP response is provided.
    Unknown(String),
}


impl StartConfigRulesEvaluationError {
    pub fn from_body(body: &str) -> StartConfigRulesEvaluationError {
        match from_str::<SerdeJsonValue>(body) {
            Ok(json) => {
                let raw_error_type = json.get("__type")
                    .and_then(|e| e.as_str())
                    .unwrap_or("Unknown");
                let error_message = json.get("message").and_then(|m| m.as_str()).unwrap_or(body);

                let pieces: Vec<&str> = raw_error_type.split("#").collect();
                let error_type = pieces.last().expect("Expected error type");

                match *error_type {
                    "InvalidParameterValueException" => StartConfigRulesEvaluationError::InvalidParameterValue(String::from(error_message)),
                    "LimitExceededException" => {
                        StartConfigRulesEvaluationError::LimitExceeded(String::from(error_message))
                    }
                    "NoSuchConfigRuleException" => StartConfigRulesEvaluationError::NoSuchConfigRule(String::from(error_message)),
                    "ResourceInUseException" => {
                        StartConfigRulesEvaluationError::ResourceInUse(String::from(error_message))
                    }
                    "ValidationException" => {
                        StartConfigRulesEvaluationError::Validation(error_message.to_string())
                    }
                    _ => StartConfigRulesEvaluationError::Unknown(String::from(body)),
                }
            }
            Err(_) => StartConfigRulesEvaluationError::Unknown(String::from(body)),
        }
    }
}

impl From<serde_json::error::Error> for StartConfigRulesEvaluationError {
    fn from(err: serde_json::error::Error) -> StartConfigRulesEvaluationError {
        StartConfigRulesEvaluationError::Unknown(err.description().to_string())
    }
}
impl From<CredentialsError> for StartConfigRulesEvaluationError {
    fn from(err: CredentialsError) -> StartConfigRulesEvaluationError {
        StartConfigRulesEvaluationError::Credentials(err)
    }
}
impl From<HttpDispatchError> for StartConfigRulesEvaluationError {
    fn from(err: HttpDispatchError) -> StartConfigRulesEvaluationError {
        StartConfigRulesEvaluationError::HttpDispatch(err)
    }
}
impl From<io::Error> for StartConfigRulesEvaluationError {
    fn from(err: io::Error) -> StartConfigRulesEvaluationError {
        StartConfigRulesEvaluationError::HttpDispatch(HttpDispatchError::from(err))
    }
}
impl fmt::Display for StartConfigRulesEvaluationError {
    fn fmt(&self, f: &mut fmt::Formatter) -> fmt::Result {
        write!(f, "{}", self.description())
    }
}
impl Error for StartConfigRulesEvaluationError {
    fn description(&self) -> &str {
        match *self {
            StartConfigRulesEvaluationError::InvalidParameterValue(ref cause) => cause,
            StartConfigRulesEvaluationError::LimitExceeded(ref cause) => cause,
            StartConfigRulesEvaluationError::NoSuchConfigRule(ref cause) => cause,
            StartConfigRulesEvaluationError::ResourceInUse(ref cause) => cause,
            StartConfigRulesEvaluationError::Validation(ref cause) => cause,
            StartConfigRulesEvaluationError::Credentials(ref err) => err.description(),
            StartConfigRulesEvaluationError::HttpDispatch(ref dispatch_error) => {
                dispatch_error.description()
            }
            StartConfigRulesEvaluationError::Unknown(ref cause) => cause,
        }
    }
}
/// Errors returned by StartConfigurationRecorder
#[derive(Debug, PartialEq)]
pub enum StartConfigurationRecorderError {
    ///<p>There is no delivery channel available to record configurations.</p>
    NoAvailableDeliveryChannel(String),
    ///<p>You have specified a configuration recorder that does not exist.</p>
    NoSuchConfigurationRecorder(String),
    /// An error occurred dispatching the HTTP request
    HttpDispatch(HttpDispatchError),
    /// An error was encountered with AWS credentials.
    Credentials(CredentialsError),
    /// A validation error occurred.  Details from AWS are provided.
    Validation(String),
    /// An unknown error occurred.  The raw HTTP response is provided.
    Unknown(String),
}


impl StartConfigurationRecorderError {
    pub fn from_body(body: &str) -> StartConfigurationRecorderError {
        match from_str::<SerdeJsonValue>(body) {
            Ok(json) => {
                let raw_error_type = json.get("__type")
                    .and_then(|e| e.as_str())
                    .unwrap_or("Unknown");
                let error_message = json.get("message").and_then(|m| m.as_str()).unwrap_or(body);

                let pieces: Vec<&str> = raw_error_type.split("#").collect();
                let error_type = pieces.last().expect("Expected error type");

                match *error_type {
                    "NoAvailableDeliveryChannelException" => StartConfigurationRecorderError::NoAvailableDeliveryChannel(String::from(error_message)),
                    "NoSuchConfigurationRecorderException" => StartConfigurationRecorderError::NoSuchConfigurationRecorder(String::from(error_message)),
                    "ValidationException" => {
                        StartConfigurationRecorderError::Validation(error_message.to_string())
                    }
                    _ => StartConfigurationRecorderError::Unknown(String::from(body)),
                }
            }
            Err(_) => StartConfigurationRecorderError::Unknown(String::from(body)),
        }
    }
}

impl From<serde_json::error::Error> for StartConfigurationRecorderError {
    fn from(err: serde_json::error::Error) -> StartConfigurationRecorderError {
        StartConfigurationRecorderError::Unknown(err.description().to_string())
    }
}
impl From<CredentialsError> for StartConfigurationRecorderError {
    fn from(err: CredentialsError) -> StartConfigurationRecorderError {
        StartConfigurationRecorderError::Credentials(err)
    }
}
impl From<HttpDispatchError> for StartConfigurationRecorderError {
    fn from(err: HttpDispatchError) -> StartConfigurationRecorderError {
        StartConfigurationRecorderError::HttpDispatch(err)
    }
}
impl From<io::Error> for StartConfigurationRecorderError {
    fn from(err: io::Error) -> StartConfigurationRecorderError {
        StartConfigurationRecorderError::HttpDispatch(HttpDispatchError::from(err))
    }
}
impl fmt::Display for StartConfigurationRecorderError {
    fn fmt(&self, f: &mut fmt::Formatter) -> fmt::Result {
        write!(f, "{}", self.description())
    }
}
impl Error for StartConfigurationRecorderError {
    fn description(&self) -> &str {
        match *self {
            StartConfigurationRecorderError::NoAvailableDeliveryChannel(ref cause) => cause,
            StartConfigurationRecorderError::NoSuchConfigurationRecorder(ref cause) => cause,
            StartConfigurationRecorderError::Validation(ref cause) => cause,
            StartConfigurationRecorderError::Credentials(ref err) => err.description(),
            StartConfigurationRecorderError::HttpDispatch(ref dispatch_error) => {
                dispatch_error.description()
            }
            StartConfigurationRecorderError::Unknown(ref cause) => cause,
        }
    }
}
/// Errors returned by StopConfigurationRecorder
#[derive(Debug, PartialEq)]
pub enum StopConfigurationRecorderError {
    ///<p>You have specified a configuration recorder that does not exist.</p>
    NoSuchConfigurationRecorder(String),
    /// An error occurred dispatching the HTTP request
    HttpDispatch(HttpDispatchError),
    /// An error was encountered with AWS credentials.
    Credentials(CredentialsError),
    /// A validation error occurred.  Details from AWS are provided.
    Validation(String),
    /// An unknown error occurred.  The raw HTTP response is provided.
    Unknown(String),
}


impl StopConfigurationRecorderError {
    pub fn from_body(body: &str) -> StopConfigurationRecorderError {
        match from_str::<SerdeJsonValue>(body) {
            Ok(json) => {
                let raw_error_type = json.get("__type")
                    .and_then(|e| e.as_str())
                    .unwrap_or("Unknown");
                let error_message = json.get("message").and_then(|m| m.as_str()).unwrap_or(body);

                let pieces: Vec<&str> = raw_error_type.split("#").collect();
                let error_type = pieces.last().expect("Expected error type");

                match *error_type {
                    "NoSuchConfigurationRecorderException" => StopConfigurationRecorderError::NoSuchConfigurationRecorder(String::from(error_message)),
                    "ValidationException" => {
                        StopConfigurationRecorderError::Validation(error_message.to_string())
                    }
                    _ => StopConfigurationRecorderError::Unknown(String::from(body)),
                }
            }
            Err(_) => StopConfigurationRecorderError::Unknown(String::from(body)),
        }
    }
}

impl From<serde_json::error::Error> for StopConfigurationRecorderError {
    fn from(err: serde_json::error::Error) -> StopConfigurationRecorderError {
        StopConfigurationRecorderError::Unknown(err.description().to_string())
    }
}
impl From<CredentialsError> for StopConfigurationRecorderError {
    fn from(err: CredentialsError) -> StopConfigurationRecorderError {
        StopConfigurationRecorderError::Credentials(err)
    }
}
impl From<HttpDispatchError> for StopConfigurationRecorderError {
    fn from(err: HttpDispatchError) -> StopConfigurationRecorderError {
        StopConfigurationRecorderError::HttpDispatch(err)
    }
}
impl From<io::Error> for StopConfigurationRecorderError {
    fn from(err: io::Error) -> StopConfigurationRecorderError {
        StopConfigurationRecorderError::HttpDispatch(HttpDispatchError::from(err))
    }
}
impl fmt::Display for StopConfigurationRecorderError {
    fn fmt(&self, f: &mut fmt::Formatter) -> fmt::Result {
        write!(f, "{}", self.description())
    }
}
impl Error for StopConfigurationRecorderError {
    fn description(&self) -> &str {
        match *self {
            StopConfigurationRecorderError::NoSuchConfigurationRecorder(ref cause) => cause,
            StopConfigurationRecorderError::Validation(ref cause) => cause,
            StopConfigurationRecorderError::Credentials(ref err) => err.description(),
            StopConfigurationRecorderError::HttpDispatch(ref dispatch_error) => {
                dispatch_error.description()
            }
            StopConfigurationRecorderError::Unknown(ref cause) => cause,
        }
    }
}
/// Trait representing the capabilities of the Config Service API. Config Service clients implement this trait.
pub trait ConfigService {
    #[doc="<p>Deletes the specified AWS Config rule and all of its evaluation results.</p> <p>AWS Config sets the state of a rule to <code>DELETING</code> until the deletion is complete. You cannot update a rule while it is in this state. If you make a <code>PutConfigRule</code> or <code>DeleteConfigRule</code> request for the rule, you will receive a <code>ResourceInUseException</code>.</p> <p>You can check the state of a rule by using the <code>DescribeConfigRules</code> request.</p>"]
    fn delete_config_rule(&self,
                          input: &DeleteConfigRuleRequest)
                          -> Result<(), DeleteConfigRuleError>;


    #[doc="<p>Deletes the configuration recorder.</p> <p>After the configuration recorder is deleted, AWS Config will not record resource configuration changes until you create a new configuration recorder.</p> <p>This action does not delete the configuration information that was previously recorded. You will be able to access the previously recorded information by using the <code>GetResourceConfigHistory</code> action, but you will not be able to access this information in the AWS Config console until you create a new configuration recorder.</p>"]
    fn delete_configuration_recorder(&self,
                                     input: &DeleteConfigurationRecorderRequest)
                                     -> Result<(), DeleteConfigurationRecorderError>;


    #[doc="<p>Deletes the delivery channel.</p> <p>Before you can delete the delivery channel, you must stop the configuration recorder by using the <a>StopConfigurationRecorder</a> action.</p>"]
    fn delete_delivery_channel(&self,
                               input: &DeleteDeliveryChannelRequest)
                               -> Result<(), DeleteDeliveryChannelError>;


    #[doc="<p>Deletes the evaluation results for the specified Config rule. You can specify one Config rule per request. After you delete the evaluation results, you can call the <a>StartConfigRulesEvaluation</a> API to start evaluating your AWS resources against the rule.</p>"]
    fn delete_evaluation_results
        (&self,
         input: &DeleteEvaluationResultsRequest)
         -> Result<DeleteEvaluationResultsResponse, DeleteEvaluationResultsError>;


    #[doc="<p>Schedules delivery of a configuration snapshot to the Amazon S3 bucket in the specified delivery channel. After the delivery has started, AWS Config sends following notifications using an Amazon SNS topic that you have specified.</p> <ul> <li> <p>Notification of starting the delivery.</p> </li> <li> <p>Notification of delivery completed, if the delivery was successfully completed.</p> </li> <li> <p>Notification of delivery failure, if the delivery failed to complete.</p> </li> </ul>"]
    fn deliver_config_snapshot
        (&self,
         input: &DeliverConfigSnapshotRequest)
         -> Result<DeliverConfigSnapshotResponse, DeliverConfigSnapshotError>;


    #[doc="<p>Indicates whether the specified AWS Config rules are compliant. If a rule is noncompliant, this action returns the number of AWS resources that do not comply with the rule.</p> <p>A rule is compliant if all of the evaluated resources comply with it, and it is noncompliant if any of these resources do not comply.</p> <p>If AWS Config has no current evaluation results for the rule, it returns <code>INSUFFICIENT_DATA</code>. This result might indicate one of the following conditions:</p> <ul> <li> <p>AWS Config has never invoked an evaluation for the rule. To check whether it has, use the <code>DescribeConfigRuleEvaluationStatus</code> action to get the <code>LastSuccessfulInvocationTime</code> and <code>LastFailedInvocationTime</code>.</p> </li> <li> <p>The rule's AWS Lambda function is failing to send evaluation results to AWS Config. Verify that the role that you assigned to your configuration recorder includes the <code>config:PutEvaluations</code> permission. If the rule is a custom rule, verify that the AWS Lambda execution role includes the <code>config:PutEvaluations</code> permission.</p> </li> <li> <p>The rule's AWS Lambda function has returned <code>NOT_APPLICABLE</code> for all evaluation results. This can occur if the resources were deleted or removed from the rule's scope.</p> </li> </ul>"]
    fn describe_compliance_by_config_rule
        (&self,
         input: &DescribeComplianceByConfigRuleRequest)
         -> Result<DescribeComplianceByConfigRuleResponse, DescribeComplianceByConfigRuleError>;


    #[doc="<p>Indicates whether the specified AWS resources are compliant. If a resource is noncompliant, this action returns the number of AWS Config rules that the resource does not comply with.</p> <p>A resource is compliant if it complies with all the AWS Config rules that evaluate it. It is noncompliant if it does not comply with one or more of these rules.</p> <p>If AWS Config has no current evaluation results for the resource, it returns <code>INSUFFICIENT_DATA</code>. This result might indicate one of the following conditions about the rules that evaluate the resource:</p> <ul> <li> <p>AWS Config has never invoked an evaluation for the rule. To check whether it has, use the <code>DescribeConfigRuleEvaluationStatus</code> action to get the <code>LastSuccessfulInvocationTime</code> and <code>LastFailedInvocationTime</code>.</p> </li> <li> <p>The rule's AWS Lambda function is failing to send evaluation results to AWS Config. Verify that the role that you assigned to your configuration recorder includes the <code>config:PutEvaluations</code> permission. If the rule is a custom rule, verify that the AWS Lambda execution role includes the <code>config:PutEvaluations</code> permission.</p> </li> <li> <p>The rule's AWS Lambda function has returned <code>NOT_APPLICABLE</code> for all evaluation results. This can occur if the resources were deleted or removed from the rule's scope.</p> </li> </ul>"]
    fn describe_compliance_by_resource
        (&self,
         input: &DescribeComplianceByResourceRequest)
         -> Result<DescribeComplianceByResourceResponse, DescribeComplianceByResourceError>;


    #[doc="<p>Returns status information for each of your AWS managed Config rules. The status includes information such as the last time AWS Config invoked the rule, the last time AWS Config failed to invoke the rule, and the related error for the last failure.</p>"]
    fn describe_config_rule_evaluation_status
        (&self,
         input: &DescribeConfigRuleEvaluationStatusRequest)
         -> Result<DescribeConfigRuleEvaluationStatusResponse,
                   DescribeConfigRuleEvaluationStatusError>;


    #[doc="<p>Returns details about your AWS Config rules.</p>"]
    fn describe_config_rules(&self,
                             input: &DescribeConfigRulesRequest)
                             -> Result<DescribeConfigRulesResponse, DescribeConfigRulesError>;


    #[doc="<p>Returns the current status of the specified configuration recorder. If a configuration recorder is not specified, this action returns the status of all configuration recorder associated with the account.</p> <note> <p>Currently, you can specify only one configuration recorder per region in your account.</p> </note>"]
    fn describe_configuration_recorder_status
        (&self,
         input: &DescribeConfigurationRecorderStatusRequest)
         -> Result<DescribeConfigurationRecorderStatusResponse,
                   DescribeConfigurationRecorderStatusError>;


    #[doc="<p>Returns the details for the specified configuration recorders. If the configuration recorder is not specified, this action returns the details for all configuration recorders associated with the account.</p> <note> <p>Currently, you can specify only one configuration recorder per region in your account.</p> </note>"]
    fn describe_configuration_recorders
        (&self,
         input: &DescribeConfigurationRecordersRequest)
         -> Result<DescribeConfigurationRecordersResponse, DescribeConfigurationRecordersError>;


    #[doc="<p>Returns the current status of the specified delivery channel. If a delivery channel is not specified, this action returns the current status of all delivery channels associated with the account.</p> <note> <p>Currently, you can specify only one delivery channel per region in your account.</p> </note>"]
    fn describe_delivery_channel_status
        (&self,
         input: &DescribeDeliveryChannelStatusRequest)
         -> Result<DescribeDeliveryChannelStatusResponse, DescribeDeliveryChannelStatusError>;


    #[doc="<p>Returns details about the specified delivery channel. If a delivery channel is not specified, this action returns the details of all delivery channels associated with the account.</p> <note> <p>Currently, you can specify only one delivery channel per region in your account.</p> </note>"]
    fn describe_delivery_channels
        (&self,
         input: &DescribeDeliveryChannelsRequest)
         -> Result<DescribeDeliveryChannelsResponse, DescribeDeliveryChannelsError>;


    #[doc="<p>Returns the evaluation results for the specified AWS Config rule. The results indicate which AWS resources were evaluated by the rule, when each resource was last evaluated, and whether each resource complies with the rule.</p>"]
    fn get_compliance_details_by_config_rule
        (&self,
         input: &GetComplianceDetailsByConfigRuleRequest)
         -> Result<GetComplianceDetailsByConfigRuleResponse, GetComplianceDetailsByConfigRuleError>;


    #[doc="<p>Returns the evaluation results for the specified AWS resource. The results indicate which AWS Config rules were used to evaluate the resource, when each rule was last used, and whether the resource complies with each rule.</p>"]
    fn get_compliance_details_by_resource
        (&self,
         input: &GetComplianceDetailsByResourceRequest)
         -> Result<GetComplianceDetailsByResourceResponse, GetComplianceDetailsByResourceError>;


    #[doc="<p>Returns the number of AWS Config rules that are compliant and noncompliant, up to a maximum of 25 for each.</p>"]
    fn get_compliance_summary_by_config_rule
        (&self)
         -> Result<GetComplianceSummaryByConfigRuleResponse, GetComplianceSummaryByConfigRuleError>;


    #[doc="<p>Returns the number of resources that are compliant and the number that are noncompliant. You can specify one or more resource types to get these numbers for each resource type. The maximum number returned is 100.</p>"]
    fn get_compliance_summary_by_resource_type
        (&self,
         input: &GetComplianceSummaryByResourceTypeRequest)
         -> Result<GetComplianceSummaryByResourceTypeResponse,
                   GetComplianceSummaryByResourceTypeError>;


    #[doc="<p>Returns the resource types, the number of each resource type, and the total number of resources that AWS Config is recording in this region for your AWS account. </p> <p class=\"title\"> <b>Example</b> </p> <ol> <li> <p>AWS Config is recording three resource types in the US East (Ohio) Region for your account: 25 EC2 instances, 20 IAM users, and 15 S3 buckets.</p> </li> <li> <p>You make a call to the <code>GetDiscoveredResourceCounts</code> action and specify that you want all resource types. </p> </li> <li> <p>AWS Config returns the following:</p> <ul> <li> <p>The resource types (EC2 instances, IAM users, and S3 buckets)</p> </li> <li> <p>The number of each resource type (25, 20, and 15)</p> </li> <li> <p>The total number of all resources (60)</p> </li> </ul> </li> </ol> <p>The response is paginated. By default, AWS Config lists 100 <a>ResourceCount</a> objects on each page. You can customize this number with the <code>limit</code> parameter. The response includes a <code>nextToken</code> string. To get the next page of results, run the request again and specify the string for the <code>nextToken</code> parameter.</p> <note> <p>If you make a call to the <a>GetDiscoveredResourceCounts</a> action, you may not immediately receive resource counts in the following situations:</p> <ul> <li> <p>You are a new AWS Config customer</p> </li> <li> <p>You just enabled resource recording</p> </li> </ul> <p>It may take a few minutes for AWS Config to record and count your resources. Wait a few minutes and then retry the <a>GetDiscoveredResourceCounts</a> action. </p> </note>"]
    fn get_discovered_resource_counts
        (&self,
         input: &GetDiscoveredResourceCountsRequest)
         -> Result<GetDiscoveredResourceCountsResponse, GetDiscoveredResourceCountsError>;


    #[doc="<p>Returns a list of configuration items for the specified resource. The list contains details about each state of the resource during the specified time interval.</p> <p>The response is paginated. By default, AWS Config returns a limit of 10 configuration items per page. You can customize this number with the <code>limit</code> parameter. The response includes a <code>nextToken</code> string. To get the next page of results, run the request again and specify the string for the <code>nextToken</code> parameter.</p> <note> <p>Each call to the API is limited to span a duration of seven days. It is likely that the number of records returned is smaller than the specified <code>limit</code>. In such cases, you can make another call, using the <code>nextToken</code>.</p> </note>"]
    fn get_resource_config_history
        (&self,
         input: &GetResourceConfigHistoryRequest)
         -> Result<GetResourceConfigHistoryResponse, GetResourceConfigHistoryError>;


    #[doc="<p>Accepts a resource type and returns a list of resource identifiers for the resources of that type. A resource identifier includes the resource type, ID, and (if available) the custom resource name. The results consist of resources that AWS Config has discovered, including those that AWS Config is not currently recording. You can narrow the results to include only resources that have specific resource IDs or a resource name.</p> <note> <p>You can specify either resource IDs or a resource name but not both in the same request.</p> </note> <p>The response is paginated. By default, AWS Config lists 100 resource identifiers on each page. You can customize this number with the <code>limit</code> parameter. The response includes a <code>nextToken</code> string. To get the next page of results, run the request again and specify the string for the <code>nextToken</code> parameter.</p>"]
    fn list_discovered_resources
        (&self,
         input: &ListDiscoveredResourcesRequest)
         -> Result<ListDiscoveredResourcesResponse, ListDiscoveredResourcesError>;


    #[doc="<p>Adds or updates an AWS Config rule for evaluating whether your AWS resources comply with your desired configurations.</p> <p>You can use this action for custom Config rules and AWS managed Config rules. A custom Config rule is a rule that you develop and maintain. An AWS managed Config rule is a customizable, predefined rule that AWS Config provides.</p> <p>If you are adding a new custom Config rule, you must first create the AWS Lambda function that the rule invokes to evaluate your resources. When you use the <code>PutConfigRule</code> action to add the rule to AWS Config, you must specify the Amazon Resource Name (ARN) that AWS Lambda assigns to the function. Specify the ARN for the <code>SourceIdentifier</code> key. This key is part of the <code>Source</code> object, which is part of the <code>ConfigRule</code> object. </p> <p>If you are adding an AWS managed Config rule, specify the rule's identifier for the <code>SourceIdentifier</code> key. To reference AWS managed Config rule identifiers, see <a href=\"http://docs.aws.amazon.com/config/latest/developerguide/evaluate-config_use-managed-rules.html\">About AWS Managed Config Rules</a>.</p> <p>For any new rule that you add, specify the <code>ConfigRuleName</code> in the <code>ConfigRule</code> object. Do not specify the <code>ConfigRuleArn</code> or the <code>ConfigRuleId</code>. These values are generated by AWS Config for new rules.</p> <p>If you are updating a rule that you added previously, you can specify the rule by <code>ConfigRuleName</code>, <code>ConfigRuleId</code>, or <code>ConfigRuleArn</code> in the <code>ConfigRule</code> data type that you use in this request.</p> <p>The maximum number of rules that AWS Config supports is 50.</p> <p>For more information about requesting a rule limit increase, see <a href=\"http://docs.aws.amazon.com/general/latest/gr/aws_service_limits.html#limits_config\">AWS Config Limits</a> in the <i>AWS General Reference Guide</i>.</p> <p>For more information about developing and using AWS Config rules, see <a href=\"http://docs.aws.amazon.com/config/latest/developerguide/evaluate-config.html\">Evaluating AWS Resource Configurations with AWS Config</a> in the <i>AWS Config Developer Guide</i>.</p>"]
    fn put_config_rule(&self, input: &PutConfigRuleRequest) -> Result<(), PutConfigRuleError>;


    #[doc="<p>Creates a new configuration recorder to record the selected resource configurations.</p> <p>You can use this action to change the role <code>roleARN</code> and/or the <code>recordingGroup</code> of an existing recorder. To change the role, call the action on the existing configuration recorder and specify a role.</p> <note> <p>Currently, you can specify only one configuration recorder per region in your account.</p> <p>If <code>ConfigurationRecorder</code> does not have the <b>recordingGroup</b> parameter specified, the default is to record all supported resource types.</p> </note>"]
    fn put_configuration_recorder(&self,
                                  input: &PutConfigurationRecorderRequest)
                                  -> Result<(), PutConfigurationRecorderError>;


    #[doc="<p>Creates a delivery channel object to deliver configuration information to an Amazon S3 bucket and Amazon SNS topic.</p> <p>Before you can create a delivery channel, you must create a configuration recorder.</p> <p>You can use this action to change the Amazon S3 bucket or an Amazon SNS topic of the existing delivery channel. To change the Amazon S3 bucket or an Amazon SNS topic, call this action and specify the changed values for the S3 bucket and the SNS topic. If you specify a different value for either the S3 bucket or the SNS topic, this action will keep the existing value for the parameter that is not changed.</p> <note> <p>You can have only one delivery channel per region in your account.</p> </note>"]
    fn put_delivery_channel(&self,
                            input: &PutDeliveryChannelRequest)
                            -> Result<(), PutDeliveryChannelError>;


    #[doc="<p>Used by an AWS Lambda function to deliver evaluation results to AWS Config. This action is required in every AWS Lambda function that is invoked by an AWS Config rule.</p>"]
    fn put_evaluations(&self,
                       input: &PutEvaluationsRequest)
                       -> Result<PutEvaluationsResponse, PutEvaluationsError>;


    #[doc="<p>Runs an on-demand evaluation for the specified Config rules against the last known configuration state of the resources. Use <code>StartConfigRulesEvaluation</code> when you want to test a rule that you updated is working as expected. <code>StartConfigRulesEvaluation</code> does not re-record the latest configuration state for your resources; it re-runs an evaluation against the last known state of your resources. </p> <p>You can specify up to 25 Config rules per request. </p> <p>An existing <code>StartConfigRulesEvaluation</code> call must complete for the specified rules before you can call the API again. If you chose to have AWS Config stream to an Amazon SNS topic, you will receive a <code>ConfigRuleEvaluationStarted</code> notification when the evaluation starts.</p> <note> <p>You don't need to call the <code>StartConfigRulesEvaluation</code> API to run an evaluation for a new rule. When you create a new rule, AWS Config automatically evaluates your resources against the rule. </p> </note> <p>The <code>StartConfigRulesEvaluation</code> API is useful if you want to run on-demand evaluations, such as the following example:</p> <ol> <li> <p>You have a custom rule that evaluates your IAM resources every 24 hours.</p> </li> <li> <p>You update your Lambda function to add additional conditions to your rule.</p> </li> <li> <p>Instead of waiting for the next periodic evaluation, you call the <code>StartConfigRulesEvaluation</code> API.</p> </li> <li> <p>AWS Config invokes your Lambda function and evaluates your IAM resources.</p> </li> <li> <p>Your custom rule will still run periodic evaluations every 24 hours.</p> </li> </ol>"]
    fn start_config_rules_evaluation
        (&self,
         input: &StartConfigRulesEvaluationRequest)
         -> Result<StartConfigRulesEvaluationResponse, StartConfigRulesEvaluationError>;


    #[doc="<p>Starts recording configurations of the AWS resources you have selected to record in your AWS account.</p> <p>You must have created at least one delivery channel to successfully start the configuration recorder.</p>"]
    fn start_configuration_recorder(&self,
                                    input: &StartConfigurationRecorderRequest)
                                    -> Result<(), StartConfigurationRecorderError>;


    #[doc="<p>Stops recording configurations of the AWS resources you have selected to record in your AWS account.</p>"]
    fn stop_configuration_recorder(&self,
                                   input: &StopConfigurationRecorderRequest)
                                   -> Result<(), StopConfigurationRecorderError>;
}
/// A client for the Config Service API.
pub struct ConfigServiceClient<P, D>
    where P: ProvideAwsCredentials,
          D: DispatchSignedRequest
{
    credentials_provider: P,
    region: region::Region,
    dispatcher: D,
}

impl<P, D> ConfigServiceClient<P, D>
    where P: ProvideAwsCredentials,
          D: DispatchSignedRequest
{
    pub fn new(request_dispatcher: D, credentials_provider: P, region: region::Region) -> Self {
        ConfigServiceClient {
            credentials_provider: credentials_provider,
            region: region,
            dispatcher: request_dispatcher,
        }
    }
}

impl<P, D> ConfigService for ConfigServiceClient<P, D>
    where P: ProvideAwsCredentials,
          D: DispatchSignedRequest
{
    #[doc="<p>Deletes the specified AWS Config rule and all of its evaluation results.</p> <p>AWS Config sets the state of a rule to <code>DELETING</code> until the deletion is complete. You cannot update a rule while it is in this state. If you make a <code>PutConfigRule</code> or <code>DeleteConfigRule</code> request for the rule, you will receive a <code>ResourceInUseException</code>.</p> <p>You can check the state of a rule by using the <code>DescribeConfigRules</code> request.</p>"]
    fn delete_config_rule(&self,
                          input: &DeleteConfigRuleRequest)
                          -> Result<(), DeleteConfigRuleError> {
        let mut request = SignedRequest::new("POST", "config", &self.region, "/");

        request.set_content_type("application/x-amz-json-1.1".to_owned());
        request.add_header("x-amz-target", "StarlingDoveService.DeleteConfigRule");
        let encoded = serde_json::to_string(input).unwrap();
        request.set_payload(Some(encoded.into_bytes()));

        request.sign_with_plus(&try!(self.credentials_provider.credentials()), true);

        let mut response = try!(self.dispatcher.dispatch(&request));

        match response.status {
            ::hyper::status::StatusCode::Ok => Ok(()),
            _ => {
                let mut body: Vec<u8> = Vec::new();
                try!(response.body.read_to_end(&mut body));
                Err(DeleteConfigRuleError::from_body(String::from_utf8_lossy(&body).as_ref()))
            }
        }
    }


    #[doc="<p>Deletes the configuration recorder.</p> <p>After the configuration recorder is deleted, AWS Config will not record resource configuration changes until you create a new configuration recorder.</p> <p>This action does not delete the configuration information that was previously recorded. You will be able to access the previously recorded information by using the <code>GetResourceConfigHistory</code> action, but you will not be able to access this information in the AWS Config console until you create a new configuration recorder.</p>"]
    fn delete_configuration_recorder(&self,
                                     input: &DeleteConfigurationRecorderRequest)
                                     -> Result<(), DeleteConfigurationRecorderError> {
        let mut request = SignedRequest::new("POST", "config", &self.region, "/");

        request.set_content_type("application/x-amz-json-1.1".to_owned());
        request.add_header("x-amz-target",
                           "StarlingDoveService.DeleteConfigurationRecorder");
        let encoded = serde_json::to_string(input).unwrap();
        request.set_payload(Some(encoded.into_bytes()));

        request.sign_with_plus(&try!(self.credentials_provider.credentials()), true);

        let mut response = try!(self.dispatcher.dispatch(&request));

        match response.status {
<<<<<<< HEAD
            StatusCode::Ok => Ok(()),
            _ => {
                let mut body: Vec<u8> = Vec::new();
                try!(response.body.read_to_end(&mut body));
                Err(DeleteConfigurationRecorderError::from_body(String::from_utf8_lossy(&body)
                                                                    .as_ref()))
            }
=======
            ::hyper::status::StatusCode::Ok => Ok(()),
            _ => Err(DeleteConfigurationRecorderError::from_body(String::from_utf8_lossy(&response.body).as_ref())),
>>>>>>> 481a9285
        }
    }


    #[doc="<p>Deletes the delivery channel.</p> <p>Before you can delete the delivery channel, you must stop the configuration recorder by using the <a>StopConfigurationRecorder</a> action.</p>"]
    fn delete_delivery_channel(&self,
                               input: &DeleteDeliveryChannelRequest)
                               -> Result<(), DeleteDeliveryChannelError> {
        let mut request = SignedRequest::new("POST", "config", &self.region, "/");

        request.set_content_type("application/x-amz-json-1.1".to_owned());
        request.add_header("x-amz-target", "StarlingDoveService.DeleteDeliveryChannel");
        let encoded = serde_json::to_string(input).unwrap();
        request.set_payload(Some(encoded.into_bytes()));

        request.sign_with_plus(&try!(self.credentials_provider.credentials()), true);

        let mut response = try!(self.dispatcher.dispatch(&request));

        match response.status {
            ::hyper::status::StatusCode::Ok => Ok(()),
            _ => {
                let mut body: Vec<u8> = Vec::new();
                try!(response.body.read_to_end(&mut body));
                Err(DeleteDeliveryChannelError::from_body(String::from_utf8_lossy(&body).as_ref()))
            }
        }
    }


    #[doc="<p>Deletes the evaluation results for the specified Config rule. You can specify one Config rule per request. After you delete the evaluation results, you can call the <a>StartConfigRulesEvaluation</a> API to start evaluating your AWS resources against the rule.</p>"]
    fn delete_evaluation_results
        (&self,
         input: &DeleteEvaluationResultsRequest)
         -> Result<DeleteEvaluationResultsResponse, DeleteEvaluationResultsError> {
        let mut request = SignedRequest::new("POST", "config", &self.region, "/");

        request.set_content_type("application/x-amz-json-1.1".to_owned());
        request.add_header("x-amz-target",
                           "StarlingDoveService.DeleteEvaluationResults");
        let encoded = serde_json::to_string(input).unwrap();
        request.set_payload(Some(encoded.into_bytes()));

        request.sign_with_plus(&try!(self.credentials_provider.credentials()), true);

        let mut response = try!(self.dispatcher.dispatch(&request));

        match response.status {
<<<<<<< HEAD
            StatusCode::Ok => {
                let mut body: Vec<u8> = Vec::new();
                try!(response.body.read_to_end(&mut body));
                Ok(serde_json::from_str::<DeleteEvaluationResultsResponse>(String::from_utf8_lossy(&body).as_ref()).unwrap())
            }
            _ => {
                let mut body: Vec<u8> = Vec::new();
                try!(response.body.read_to_end(&mut body));
                Err(DeleteEvaluationResultsError::from_body(String::from_utf8_lossy(&body)
                                                                .as_ref()))
            }
=======
            ::hyper::status::StatusCode::Ok => {
                            Ok(serde_json::from_str::<DeleteEvaluationResultsResponse>(String::from_utf8_lossy(&response.body).as_ref()).unwrap())
                        }
            _ => Err(DeleteEvaluationResultsError::from_body(String::from_utf8_lossy(&response.body).as_ref())),
>>>>>>> 481a9285
        }
    }


    #[doc="<p>Schedules delivery of a configuration snapshot to the Amazon S3 bucket in the specified delivery channel. After the delivery has started, AWS Config sends following notifications using an Amazon SNS topic that you have specified.</p> <ul> <li> <p>Notification of starting the delivery.</p> </li> <li> <p>Notification of delivery completed, if the delivery was successfully completed.</p> </li> <li> <p>Notification of delivery failure, if the delivery failed to complete.</p> </li> </ul>"]
    fn deliver_config_snapshot
        (&self,
         input: &DeliverConfigSnapshotRequest)
         -> Result<DeliverConfigSnapshotResponse, DeliverConfigSnapshotError> {
        let mut request = SignedRequest::new("POST", "config", &self.region, "/");

        request.set_content_type("application/x-amz-json-1.1".to_owned());
        request.add_header("x-amz-target", "StarlingDoveService.DeliverConfigSnapshot");
        let encoded = serde_json::to_string(input).unwrap();
        request.set_payload(Some(encoded.into_bytes()));

        request.sign_with_plus(&try!(self.credentials_provider.credentials()), true);

        let mut response = try!(self.dispatcher.dispatch(&request));

        match response.status {
<<<<<<< HEAD
            StatusCode::Ok => {
                let mut body: Vec<u8> = Vec::new();
                try!(response.body.read_to_end(&mut body));
                Ok(serde_json::from_str::<DeliverConfigSnapshotResponse>(String::from_utf8_lossy(&body).as_ref()).unwrap())
            }
=======
            ::hyper::status::StatusCode::Ok => {
                            Ok(serde_json::from_str::<DeliverConfigSnapshotResponse>(String::from_utf8_lossy(&response.body).as_ref()).unwrap())
                        }
>>>>>>> 481a9285
            _ => {
                let mut body: Vec<u8> = Vec::new();
                try!(response.body.read_to_end(&mut body));
                Err(DeliverConfigSnapshotError::from_body(String::from_utf8_lossy(&body).as_ref()))
            }
        }
    }


    #[doc="<p>Indicates whether the specified AWS Config rules are compliant. If a rule is noncompliant, this action returns the number of AWS resources that do not comply with the rule.</p> <p>A rule is compliant if all of the evaluated resources comply with it, and it is noncompliant if any of these resources do not comply.</p> <p>If AWS Config has no current evaluation results for the rule, it returns <code>INSUFFICIENT_DATA</code>. This result might indicate one of the following conditions:</p> <ul> <li> <p>AWS Config has never invoked an evaluation for the rule. To check whether it has, use the <code>DescribeConfigRuleEvaluationStatus</code> action to get the <code>LastSuccessfulInvocationTime</code> and <code>LastFailedInvocationTime</code>.</p> </li> <li> <p>The rule's AWS Lambda function is failing to send evaluation results to AWS Config. Verify that the role that you assigned to your configuration recorder includes the <code>config:PutEvaluations</code> permission. If the rule is a custom rule, verify that the AWS Lambda execution role includes the <code>config:PutEvaluations</code> permission.</p> </li> <li> <p>The rule's AWS Lambda function has returned <code>NOT_APPLICABLE</code> for all evaluation results. This can occur if the resources were deleted or removed from the rule's scope.</p> </li> </ul>"]
    fn describe_compliance_by_config_rule
        (&self,
         input: &DescribeComplianceByConfigRuleRequest)
         -> Result<DescribeComplianceByConfigRuleResponse, DescribeComplianceByConfigRuleError> {
        let mut request = SignedRequest::new("POST", "config", &self.region, "/");

        request.set_content_type("application/x-amz-json-1.1".to_owned());
        request.add_header("x-amz-target",
                           "StarlingDoveService.DescribeComplianceByConfigRule");
        let encoded = serde_json::to_string(input).unwrap();
        request.set_payload(Some(encoded.into_bytes()));

        request.sign_with_plus(&try!(self.credentials_provider.credentials()), true);

        let mut response = try!(self.dispatcher.dispatch(&request));

        match response.status {
<<<<<<< HEAD
            StatusCode::Ok => {
                let mut body: Vec<u8> = Vec::new();
                try!(response.body.read_to_end(&mut body));
                Ok(serde_json::from_str::<DescribeComplianceByConfigRuleResponse>(String::from_utf8_lossy(&body).as_ref()).unwrap())
            }
            _ => {
                let mut body: Vec<u8> = Vec::new();
                try!(response.body.read_to_end(&mut body));
                Err(DescribeComplianceByConfigRuleError::from_body(String::from_utf8_lossy(&body)
                                                                       .as_ref()))
            }
=======
            ::hyper::status::StatusCode::Ok => {
                            Ok(serde_json::from_str::<DescribeComplianceByConfigRuleResponse>(String::from_utf8_lossy(&response.body).as_ref()).unwrap())
                        }
            _ => Err(DescribeComplianceByConfigRuleError::from_body(String::from_utf8_lossy(&response.body).as_ref())),
>>>>>>> 481a9285
        }
    }


    #[doc="<p>Indicates whether the specified AWS resources are compliant. If a resource is noncompliant, this action returns the number of AWS Config rules that the resource does not comply with.</p> <p>A resource is compliant if it complies with all the AWS Config rules that evaluate it. It is noncompliant if it does not comply with one or more of these rules.</p> <p>If AWS Config has no current evaluation results for the resource, it returns <code>INSUFFICIENT_DATA</code>. This result might indicate one of the following conditions about the rules that evaluate the resource:</p> <ul> <li> <p>AWS Config has never invoked an evaluation for the rule. To check whether it has, use the <code>DescribeConfigRuleEvaluationStatus</code> action to get the <code>LastSuccessfulInvocationTime</code> and <code>LastFailedInvocationTime</code>.</p> </li> <li> <p>The rule's AWS Lambda function is failing to send evaluation results to AWS Config. Verify that the role that you assigned to your configuration recorder includes the <code>config:PutEvaluations</code> permission. If the rule is a custom rule, verify that the AWS Lambda execution role includes the <code>config:PutEvaluations</code> permission.</p> </li> <li> <p>The rule's AWS Lambda function has returned <code>NOT_APPLICABLE</code> for all evaluation results. This can occur if the resources were deleted or removed from the rule's scope.</p> </li> </ul>"]
    fn describe_compliance_by_resource
        (&self,
         input: &DescribeComplianceByResourceRequest)
         -> Result<DescribeComplianceByResourceResponse, DescribeComplianceByResourceError> {
        let mut request = SignedRequest::new("POST", "config", &self.region, "/");

        request.set_content_type("application/x-amz-json-1.1".to_owned());
        request.add_header("x-amz-target",
                           "StarlingDoveService.DescribeComplianceByResource");
        let encoded = serde_json::to_string(input).unwrap();
        request.set_payload(Some(encoded.into_bytes()));

        request.sign_with_plus(&try!(self.credentials_provider.credentials()), true);

        let mut response = try!(self.dispatcher.dispatch(&request));

        match response.status {
<<<<<<< HEAD
            StatusCode::Ok => {
                let mut body: Vec<u8> = Vec::new();
                try!(response.body.read_to_end(&mut body));
                Ok(serde_json::from_str::<DescribeComplianceByResourceResponse>(String::from_utf8_lossy(&body).as_ref()).unwrap())
            }
            _ => {
                let mut body: Vec<u8> = Vec::new();
                try!(response.body.read_to_end(&mut body));
                Err(DescribeComplianceByResourceError::from_body(String::from_utf8_lossy(&body)
                                                                     .as_ref()))
            }
=======
            ::hyper::status::StatusCode::Ok => {
                            Ok(serde_json::from_str::<DescribeComplianceByResourceResponse>(String::from_utf8_lossy(&response.body).as_ref()).unwrap())
                        }
            _ => Err(DescribeComplianceByResourceError::from_body(String::from_utf8_lossy(&response.body).as_ref())),
>>>>>>> 481a9285
        }
    }


    #[doc="<p>Returns status information for each of your AWS managed Config rules. The status includes information such as the last time AWS Config invoked the rule, the last time AWS Config failed to invoke the rule, and the related error for the last failure.</p>"]
    fn describe_config_rule_evaluation_status
        (&self,
         input: &DescribeConfigRuleEvaluationStatusRequest)
         -> Result<DescribeConfigRuleEvaluationStatusResponse,
                   DescribeConfigRuleEvaluationStatusError> {
        let mut request = SignedRequest::new("POST", "config", &self.region, "/");

        request.set_content_type("application/x-amz-json-1.1".to_owned());
        request.add_header("x-amz-target",
                           "StarlingDoveService.DescribeConfigRuleEvaluationStatus");
        let encoded = serde_json::to_string(input).unwrap();
        request.set_payload(Some(encoded.into_bytes()));

        request.sign_with_plus(&try!(self.credentials_provider.credentials()), true);

        let mut response = try!(self.dispatcher.dispatch(&request));

        match response.status {
<<<<<<< HEAD
            StatusCode::Ok => {
                let mut body: Vec<u8> = Vec::new();
                try!(response.body.read_to_end(&mut body));
                Ok(serde_json::from_str::<DescribeConfigRuleEvaluationStatusResponse>(String::from_utf8_lossy(&body).as_ref()).unwrap())
            }
            _ => {
                let mut body: Vec<u8> = Vec::new();
                try!(response.body.read_to_end(&mut body));
                Err(DescribeConfigRuleEvaluationStatusError::from_body(String::from_utf8_lossy(&body).as_ref()))
            }
=======
            ::hyper::status::StatusCode::Ok => {
                            Ok(serde_json::from_str::<DescribeConfigRuleEvaluationStatusResponse>(String::from_utf8_lossy(&response.body).as_ref()).unwrap())
                        }
            _ => Err(DescribeConfigRuleEvaluationStatusError::from_body(String::from_utf8_lossy(&response.body).as_ref())),
>>>>>>> 481a9285
        }
    }


    #[doc="<p>Returns details about your AWS Config rules.</p>"]
    fn describe_config_rules(&self,
                             input: &DescribeConfigRulesRequest)
                             -> Result<DescribeConfigRulesResponse, DescribeConfigRulesError> {
        let mut request = SignedRequest::new("POST", "config", &self.region, "/");

        request.set_content_type("application/x-amz-json-1.1".to_owned());
        request.add_header("x-amz-target", "StarlingDoveService.DescribeConfigRules");
        let encoded = serde_json::to_string(input).unwrap();
        request.set_payload(Some(encoded.into_bytes()));

        request.sign_with_plus(&try!(self.credentials_provider.credentials()), true);

        let mut response = try!(self.dispatcher.dispatch(&request));

        match response.status {
<<<<<<< HEAD
            StatusCode::Ok => {
                let mut body: Vec<u8> = Vec::new();
                try!(response.body.read_to_end(&mut body));
                Ok(serde_json::from_str::<DescribeConfigRulesResponse>(String::from_utf8_lossy(&body).as_ref()).unwrap())
            }
=======
            ::hyper::status::StatusCode::Ok => {
                            Ok(serde_json::from_str::<DescribeConfigRulesResponse>(String::from_utf8_lossy(&response.body).as_ref()).unwrap())
                        }
>>>>>>> 481a9285
            _ => {
                let mut body: Vec<u8> = Vec::new();
                try!(response.body.read_to_end(&mut body));
                Err(DescribeConfigRulesError::from_body(String::from_utf8_lossy(&body).as_ref()))
            }
        }
    }


    #[doc="<p>Returns the current status of the specified configuration recorder. If a configuration recorder is not specified, this action returns the status of all configuration recorder associated with the account.</p> <note> <p>Currently, you can specify only one configuration recorder per region in your account.</p> </note>"]
    fn describe_configuration_recorder_status
        (&self,
         input: &DescribeConfigurationRecorderStatusRequest)
         -> Result<DescribeConfigurationRecorderStatusResponse,
                   DescribeConfigurationRecorderStatusError> {
        let mut request = SignedRequest::new("POST", "config", &self.region, "/");

        request.set_content_type("application/x-amz-json-1.1".to_owned());
        request.add_header("x-amz-target",
                           "StarlingDoveService.DescribeConfigurationRecorderStatus");
        let encoded = serde_json::to_string(input).unwrap();
        request.set_payload(Some(encoded.into_bytes()));

        request.sign_with_plus(&try!(self.credentials_provider.credentials()), true);

        let mut response = try!(self.dispatcher.dispatch(&request));

        match response.status {
<<<<<<< HEAD
            StatusCode::Ok => {
                let mut body: Vec<u8> = Vec::new();
                try!(response.body.read_to_end(&mut body));
                Ok(serde_json::from_str::<DescribeConfigurationRecorderStatusResponse>(String::from_utf8_lossy(&body).as_ref()).unwrap())
            }
            _ => {
                let mut body: Vec<u8> = Vec::new();
                try!(response.body.read_to_end(&mut body));
                Err(DescribeConfigurationRecorderStatusError::from_body(String::from_utf8_lossy(&body).as_ref()))
            }
=======
            ::hyper::status::StatusCode::Ok => {
                            Ok(serde_json::from_str::<DescribeConfigurationRecorderStatusResponse>(String::from_utf8_lossy(&response.body).as_ref()).unwrap())
                        }
            _ => Err(DescribeConfigurationRecorderStatusError::from_body(String::from_utf8_lossy(&response.body).as_ref())),
>>>>>>> 481a9285
        }
    }


    #[doc="<p>Returns the details for the specified configuration recorders. If the configuration recorder is not specified, this action returns the details for all configuration recorders associated with the account.</p> <note> <p>Currently, you can specify only one configuration recorder per region in your account.</p> </note>"]
    fn describe_configuration_recorders
        (&self,
         input: &DescribeConfigurationRecordersRequest)
         -> Result<DescribeConfigurationRecordersResponse, DescribeConfigurationRecordersError> {
        let mut request = SignedRequest::new("POST", "config", &self.region, "/");

        request.set_content_type("application/x-amz-json-1.1".to_owned());
        request.add_header("x-amz-target",
                           "StarlingDoveService.DescribeConfigurationRecorders");
        let encoded = serde_json::to_string(input).unwrap();
        request.set_payload(Some(encoded.into_bytes()));

        request.sign_with_plus(&try!(self.credentials_provider.credentials()), true);

        let mut response = try!(self.dispatcher.dispatch(&request));

        match response.status {
<<<<<<< HEAD
            StatusCode::Ok => {
                let mut body: Vec<u8> = Vec::new();
                try!(response.body.read_to_end(&mut body));
                Ok(serde_json::from_str::<DescribeConfigurationRecordersResponse>(String::from_utf8_lossy(&body).as_ref()).unwrap())
            }
            _ => {
                let mut body: Vec<u8> = Vec::new();
                try!(response.body.read_to_end(&mut body));
                Err(DescribeConfigurationRecordersError::from_body(String::from_utf8_lossy(&body)
                                                                       .as_ref()))
            }
=======
            ::hyper::status::StatusCode::Ok => {
                            Ok(serde_json::from_str::<DescribeConfigurationRecordersResponse>(String::from_utf8_lossy(&response.body).as_ref()).unwrap())
                        }
            _ => Err(DescribeConfigurationRecordersError::from_body(String::from_utf8_lossy(&response.body).as_ref())),
>>>>>>> 481a9285
        }
    }


    #[doc="<p>Returns the current status of the specified delivery channel. If a delivery channel is not specified, this action returns the current status of all delivery channels associated with the account.</p> <note> <p>Currently, you can specify only one delivery channel per region in your account.</p> </note>"]
    fn describe_delivery_channel_status
        (&self,
         input: &DescribeDeliveryChannelStatusRequest)
         -> Result<DescribeDeliveryChannelStatusResponse, DescribeDeliveryChannelStatusError> {
        let mut request = SignedRequest::new("POST", "config", &self.region, "/");

        request.set_content_type("application/x-amz-json-1.1".to_owned());
        request.add_header("x-amz-target",
                           "StarlingDoveService.DescribeDeliveryChannelStatus");
        let encoded = serde_json::to_string(input).unwrap();
        request.set_payload(Some(encoded.into_bytes()));

        request.sign_with_plus(&try!(self.credentials_provider.credentials()), true);

        let mut response = try!(self.dispatcher.dispatch(&request));

        match response.status {
<<<<<<< HEAD
            StatusCode::Ok => {
                let mut body: Vec<u8> = Vec::new();
                try!(response.body.read_to_end(&mut body));
                Ok(serde_json::from_str::<DescribeDeliveryChannelStatusResponse>(String::from_utf8_lossy(&body).as_ref()).unwrap())
            }
            _ => {
                let mut body: Vec<u8> = Vec::new();
                try!(response.body.read_to_end(&mut body));
                Err(DescribeDeliveryChannelStatusError::from_body(String::from_utf8_lossy(&body)
                                                                      .as_ref()))
            }
=======
            ::hyper::status::StatusCode::Ok => {
                            Ok(serde_json::from_str::<DescribeDeliveryChannelStatusResponse>(String::from_utf8_lossy(&response.body).as_ref()).unwrap())
                        }
            _ => Err(DescribeDeliveryChannelStatusError::from_body(String::from_utf8_lossy(&response.body).as_ref())),
>>>>>>> 481a9285
        }
    }


    #[doc="<p>Returns details about the specified delivery channel. If a delivery channel is not specified, this action returns the details of all delivery channels associated with the account.</p> <note> <p>Currently, you can specify only one delivery channel per region in your account.</p> </note>"]
    fn describe_delivery_channels
        (&self,
         input: &DescribeDeliveryChannelsRequest)
         -> Result<DescribeDeliveryChannelsResponse, DescribeDeliveryChannelsError> {
        let mut request = SignedRequest::new("POST", "config", &self.region, "/");

        request.set_content_type("application/x-amz-json-1.1".to_owned());
        request.add_header("x-amz-target",
                           "StarlingDoveService.DescribeDeliveryChannels");
        let encoded = serde_json::to_string(input).unwrap();
        request.set_payload(Some(encoded.into_bytes()));

        request.sign_with_plus(&try!(self.credentials_provider.credentials()), true);

        let mut response = try!(self.dispatcher.dispatch(&request));

        match response.status {
<<<<<<< HEAD
            StatusCode::Ok => {
                let mut body: Vec<u8> = Vec::new();
                try!(response.body.read_to_end(&mut body));
                Ok(serde_json::from_str::<DescribeDeliveryChannelsResponse>(String::from_utf8_lossy(&body).as_ref()).unwrap())
            }
            _ => {
                let mut body: Vec<u8> = Vec::new();
                try!(response.body.read_to_end(&mut body));
                Err(DescribeDeliveryChannelsError::from_body(String::from_utf8_lossy(&body)
                                                                 .as_ref()))
            }
=======
            ::hyper::status::StatusCode::Ok => {
                            Ok(serde_json::from_str::<DescribeDeliveryChannelsResponse>(String::from_utf8_lossy(&response.body).as_ref()).unwrap())
                        }
            _ => Err(DescribeDeliveryChannelsError::from_body(String::from_utf8_lossy(&response.body).as_ref())),
>>>>>>> 481a9285
        }
    }


    #[doc="<p>Returns the evaluation results for the specified AWS Config rule. The results indicate which AWS resources were evaluated by the rule, when each resource was last evaluated, and whether each resource complies with the rule.</p>"]
    fn get_compliance_details_by_config_rule
        (&self,
         input: &GetComplianceDetailsByConfigRuleRequest)
         -> Result<GetComplianceDetailsByConfigRuleResponse, GetComplianceDetailsByConfigRuleError> {
        let mut request = SignedRequest::new("POST", "config", &self.region, "/");

        request.set_content_type("application/x-amz-json-1.1".to_owned());
        request.add_header("x-amz-target",
                           "StarlingDoveService.GetComplianceDetailsByConfigRule");
        let encoded = serde_json::to_string(input).unwrap();
        request.set_payload(Some(encoded.into_bytes()));

        request.sign_with_plus(&try!(self.credentials_provider.credentials()), true);

        let mut response = try!(self.dispatcher.dispatch(&request));

        match response.status {
<<<<<<< HEAD
            StatusCode::Ok => {
                let mut body: Vec<u8> = Vec::new();
                try!(response.body.read_to_end(&mut body));
                Ok(serde_json::from_str::<GetComplianceDetailsByConfigRuleResponse>(String::from_utf8_lossy(&body).as_ref()).unwrap())
            }
            _ => {
                let mut body: Vec<u8> = Vec::new();
                try!(response.body.read_to_end(&mut body));
                Err(GetComplianceDetailsByConfigRuleError::from_body(String::from_utf8_lossy(&body).as_ref()))
            }
=======
            ::hyper::status::StatusCode::Ok => {
                            Ok(serde_json::from_str::<GetComplianceDetailsByConfigRuleResponse>(String::from_utf8_lossy(&response.body).as_ref()).unwrap())
                        }
            _ => Err(GetComplianceDetailsByConfigRuleError::from_body(String::from_utf8_lossy(&response.body).as_ref())),
>>>>>>> 481a9285
        }
    }


    #[doc="<p>Returns the evaluation results for the specified AWS resource. The results indicate which AWS Config rules were used to evaluate the resource, when each rule was last used, and whether the resource complies with each rule.</p>"]
    fn get_compliance_details_by_resource
        (&self,
         input: &GetComplianceDetailsByResourceRequest)
         -> Result<GetComplianceDetailsByResourceResponse, GetComplianceDetailsByResourceError> {
        let mut request = SignedRequest::new("POST", "config", &self.region, "/");

        request.set_content_type("application/x-amz-json-1.1".to_owned());
        request.add_header("x-amz-target",
                           "StarlingDoveService.GetComplianceDetailsByResource");
        let encoded = serde_json::to_string(input).unwrap();
        request.set_payload(Some(encoded.into_bytes()));

        request.sign_with_plus(&try!(self.credentials_provider.credentials()), true);

        let mut response = try!(self.dispatcher.dispatch(&request));

        match response.status {
<<<<<<< HEAD
            StatusCode::Ok => {
                let mut body: Vec<u8> = Vec::new();
                try!(response.body.read_to_end(&mut body));
                Ok(serde_json::from_str::<GetComplianceDetailsByResourceResponse>(String::from_utf8_lossy(&body).as_ref()).unwrap())
            }
            _ => {
                let mut body: Vec<u8> = Vec::new();
                try!(response.body.read_to_end(&mut body));
                Err(GetComplianceDetailsByResourceError::from_body(String::from_utf8_lossy(&body)
                                                                       .as_ref()))
            }
=======
            ::hyper::status::StatusCode::Ok => {
                            Ok(serde_json::from_str::<GetComplianceDetailsByResourceResponse>(String::from_utf8_lossy(&response.body).as_ref()).unwrap())
                        }
            _ => Err(GetComplianceDetailsByResourceError::from_body(String::from_utf8_lossy(&response.body).as_ref())),
>>>>>>> 481a9285
        }
    }


    #[doc="<p>Returns the number of AWS Config rules that are compliant and noncompliant, up to a maximum of 25 for each.</p>"]
    fn get_compliance_summary_by_config_rule
        (&self)
         -> Result<GetComplianceSummaryByConfigRuleResponse, GetComplianceSummaryByConfigRuleError> {
        let mut request = SignedRequest::new("POST", "config", &self.region, "/");

        request.set_content_type("application/x-amz-json-1.1".to_owned());
        request.add_header("x-amz-target",
                           "StarlingDoveService.GetComplianceSummaryByConfigRule");
        request.set_payload(Some(b"{}".to_vec()));

        request.sign_with_plus(&try!(self.credentials_provider.credentials()), true);

        let mut response = try!(self.dispatcher.dispatch(&request));

        match response.status {
<<<<<<< HEAD
            StatusCode::Ok => {
                let mut body: Vec<u8> = Vec::new();
                try!(response.body.read_to_end(&mut body));
                Ok(serde_json::from_str::<GetComplianceSummaryByConfigRuleResponse>(String::from_utf8_lossy(&body).as_ref()).unwrap())
            }
            _ => {
                let mut body: Vec<u8> = Vec::new();
                try!(response.body.read_to_end(&mut body));
                Err(GetComplianceSummaryByConfigRuleError::from_body(String::from_utf8_lossy(&body).as_ref()))
            }
=======
            ::hyper::status::StatusCode::Ok => {
                            Ok(serde_json::from_str::<GetComplianceSummaryByConfigRuleResponse>(String::from_utf8_lossy(&response.body).as_ref()).unwrap())
                        }
            _ => Err(GetComplianceSummaryByConfigRuleError::from_body(String::from_utf8_lossy(&response.body).as_ref())),
>>>>>>> 481a9285
        }
    }


    #[doc="<p>Returns the number of resources that are compliant and the number that are noncompliant. You can specify one or more resource types to get these numbers for each resource type. The maximum number returned is 100.</p>"]
    fn get_compliance_summary_by_resource_type
        (&self,
         input: &GetComplianceSummaryByResourceTypeRequest)
         -> Result<GetComplianceSummaryByResourceTypeResponse,
                   GetComplianceSummaryByResourceTypeError> {
        let mut request = SignedRequest::new("POST", "config", &self.region, "/");

        request.set_content_type("application/x-amz-json-1.1".to_owned());
        request.add_header("x-amz-target",
                           "StarlingDoveService.GetComplianceSummaryByResourceType");
        let encoded = serde_json::to_string(input).unwrap();
        request.set_payload(Some(encoded.into_bytes()));

        request.sign_with_plus(&try!(self.credentials_provider.credentials()), true);

        let mut response = try!(self.dispatcher.dispatch(&request));

        match response.status {
<<<<<<< HEAD
            StatusCode::Ok => {
                let mut body: Vec<u8> = Vec::new();
                try!(response.body.read_to_end(&mut body));
                Ok(serde_json::from_str::<GetComplianceSummaryByResourceTypeResponse>(String::from_utf8_lossy(&body).as_ref()).unwrap())
            }
            _ => {
                let mut body: Vec<u8> = Vec::new();
                try!(response.body.read_to_end(&mut body));
                Err(GetComplianceSummaryByResourceTypeError::from_body(String::from_utf8_lossy(&body).as_ref()))
            }
=======
            ::hyper::status::StatusCode::Ok => {
                            Ok(serde_json::from_str::<GetComplianceSummaryByResourceTypeResponse>(String::from_utf8_lossy(&response.body).as_ref()).unwrap())
                        }
            _ => Err(GetComplianceSummaryByResourceTypeError::from_body(String::from_utf8_lossy(&response.body).as_ref())),
>>>>>>> 481a9285
        }
    }


    #[doc="<p>Returns the resource types, the number of each resource type, and the total number of resources that AWS Config is recording in this region for your AWS account. </p> <p class=\"title\"> <b>Example</b> </p> <ol> <li> <p>AWS Config is recording three resource types in the US East (Ohio) Region for your account: 25 EC2 instances, 20 IAM users, and 15 S3 buckets.</p> </li> <li> <p>You make a call to the <code>GetDiscoveredResourceCounts</code> action and specify that you want all resource types. </p> </li> <li> <p>AWS Config returns the following:</p> <ul> <li> <p>The resource types (EC2 instances, IAM users, and S3 buckets)</p> </li> <li> <p>The number of each resource type (25, 20, and 15)</p> </li> <li> <p>The total number of all resources (60)</p> </li> </ul> </li> </ol> <p>The response is paginated. By default, AWS Config lists 100 <a>ResourceCount</a> objects on each page. You can customize this number with the <code>limit</code> parameter. The response includes a <code>nextToken</code> string. To get the next page of results, run the request again and specify the string for the <code>nextToken</code> parameter.</p> <note> <p>If you make a call to the <a>GetDiscoveredResourceCounts</a> action, you may not immediately receive resource counts in the following situations:</p> <ul> <li> <p>You are a new AWS Config customer</p> </li> <li> <p>You just enabled resource recording</p> </li> </ul> <p>It may take a few minutes for AWS Config to record and count your resources. Wait a few minutes and then retry the <a>GetDiscoveredResourceCounts</a> action. </p> </note>"]
    fn get_discovered_resource_counts
        (&self,
         input: &GetDiscoveredResourceCountsRequest)
         -> Result<GetDiscoveredResourceCountsResponse, GetDiscoveredResourceCountsError> {
        let mut request = SignedRequest::new("POST", "config", &self.region, "/");

        request.set_content_type("application/x-amz-json-1.1".to_owned());
        request.add_header("x-amz-target",
                           "StarlingDoveService.GetDiscoveredResourceCounts");
        let encoded = serde_json::to_string(input).unwrap();
        request.set_payload(Some(encoded.into_bytes()));

        request.sign_with_plus(&try!(self.credentials_provider.credentials()), true);

        let mut response = try!(self.dispatcher.dispatch(&request));

        match response.status {
            StatusCode::Ok => {
                let mut body: Vec<u8> = Vec::new();
                try!(response.body.read_to_end(&mut body));
                Ok(serde_json::from_str::<GetDiscoveredResourceCountsResponse>(String::from_utf8_lossy(&body).as_ref()).unwrap())
            }
            _ => {
                let mut body: Vec<u8> = Vec::new();
                try!(response.body.read_to_end(&mut body));
                Err(GetDiscoveredResourceCountsError::from_body(String::from_utf8_lossy(&body)
                                                                    .as_ref()))
            }
        }
    }


    #[doc="<p>Returns a list of configuration items for the specified resource. The list contains details about each state of the resource during the specified time interval.</p> <p>The response is paginated. By default, AWS Config returns a limit of 10 configuration items per page. You can customize this number with the <code>limit</code> parameter. The response includes a <code>nextToken</code> string. To get the next page of results, run the request again and specify the string for the <code>nextToken</code> parameter.</p> <note> <p>Each call to the API is limited to span a duration of seven days. It is likely that the number of records returned is smaller than the specified <code>limit</code>. In such cases, you can make another call, using the <code>nextToken</code>.</p> </note>"]
    fn get_resource_config_history
        (&self,
         input: &GetResourceConfigHistoryRequest)
         -> Result<GetResourceConfigHistoryResponse, GetResourceConfigHistoryError> {
        let mut request = SignedRequest::new("POST", "config", &self.region, "/");

        request.set_content_type("application/x-amz-json-1.1".to_owned());
        request.add_header("x-amz-target",
                           "StarlingDoveService.GetResourceConfigHistory");
        let encoded = serde_json::to_string(input).unwrap();
        request.set_payload(Some(encoded.into_bytes()));

        request.sign_with_plus(&try!(self.credentials_provider.credentials()), true);

        let mut response = try!(self.dispatcher.dispatch(&request));

        match response.status {
<<<<<<< HEAD
            StatusCode::Ok => {
                let mut body: Vec<u8> = Vec::new();
                try!(response.body.read_to_end(&mut body));
                Ok(serde_json::from_str::<GetResourceConfigHistoryResponse>(String::from_utf8_lossy(&body).as_ref()).unwrap())
            }
            _ => {
                let mut body: Vec<u8> = Vec::new();
                try!(response.body.read_to_end(&mut body));
                Err(GetResourceConfigHistoryError::from_body(String::from_utf8_lossy(&body)
                                                                 .as_ref()))
            }
=======
            ::hyper::status::StatusCode::Ok => {
                            Ok(serde_json::from_str::<GetResourceConfigHistoryResponse>(String::from_utf8_lossy(&response.body).as_ref()).unwrap())
                        }
            _ => Err(GetResourceConfigHistoryError::from_body(String::from_utf8_lossy(&response.body).as_ref())),
>>>>>>> 481a9285
        }
    }


    #[doc="<p>Accepts a resource type and returns a list of resource identifiers for the resources of that type. A resource identifier includes the resource type, ID, and (if available) the custom resource name. The results consist of resources that AWS Config has discovered, including those that AWS Config is not currently recording. You can narrow the results to include only resources that have specific resource IDs or a resource name.</p> <note> <p>You can specify either resource IDs or a resource name but not both in the same request.</p> </note> <p>The response is paginated. By default, AWS Config lists 100 resource identifiers on each page. You can customize this number with the <code>limit</code> parameter. The response includes a <code>nextToken</code> string. To get the next page of results, run the request again and specify the string for the <code>nextToken</code> parameter.</p>"]
    fn list_discovered_resources
        (&self,
         input: &ListDiscoveredResourcesRequest)
         -> Result<ListDiscoveredResourcesResponse, ListDiscoveredResourcesError> {
        let mut request = SignedRequest::new("POST", "config", &self.region, "/");

        request.set_content_type("application/x-amz-json-1.1".to_owned());
        request.add_header("x-amz-target",
                           "StarlingDoveService.ListDiscoveredResources");
        let encoded = serde_json::to_string(input).unwrap();
        request.set_payload(Some(encoded.into_bytes()));

        request.sign_with_plus(&try!(self.credentials_provider.credentials()), true);

        let mut response = try!(self.dispatcher.dispatch(&request));

        match response.status {
<<<<<<< HEAD
            StatusCode::Ok => {
                let mut body: Vec<u8> = Vec::new();
                try!(response.body.read_to_end(&mut body));
                Ok(serde_json::from_str::<ListDiscoveredResourcesResponse>(String::from_utf8_lossy(&body).as_ref()).unwrap())
            }
            _ => {
                let mut body: Vec<u8> = Vec::new();
                try!(response.body.read_to_end(&mut body));
                Err(ListDiscoveredResourcesError::from_body(String::from_utf8_lossy(&body)
                                                                .as_ref()))
            }
=======
            ::hyper::status::StatusCode::Ok => {
                            Ok(serde_json::from_str::<ListDiscoveredResourcesResponse>(String::from_utf8_lossy(&response.body).as_ref()).unwrap())
                        }
            _ => Err(ListDiscoveredResourcesError::from_body(String::from_utf8_lossy(&response.body).as_ref())),
>>>>>>> 481a9285
        }
    }


    #[doc="<p>Adds or updates an AWS Config rule for evaluating whether your AWS resources comply with your desired configurations.</p> <p>You can use this action for custom Config rules and AWS managed Config rules. A custom Config rule is a rule that you develop and maintain. An AWS managed Config rule is a customizable, predefined rule that AWS Config provides.</p> <p>If you are adding a new custom Config rule, you must first create the AWS Lambda function that the rule invokes to evaluate your resources. When you use the <code>PutConfigRule</code> action to add the rule to AWS Config, you must specify the Amazon Resource Name (ARN) that AWS Lambda assigns to the function. Specify the ARN for the <code>SourceIdentifier</code> key. This key is part of the <code>Source</code> object, which is part of the <code>ConfigRule</code> object. </p> <p>If you are adding an AWS managed Config rule, specify the rule's identifier for the <code>SourceIdentifier</code> key. To reference AWS managed Config rule identifiers, see <a href=\"http://docs.aws.amazon.com/config/latest/developerguide/evaluate-config_use-managed-rules.html\">About AWS Managed Config Rules</a>.</p> <p>For any new rule that you add, specify the <code>ConfigRuleName</code> in the <code>ConfigRule</code> object. Do not specify the <code>ConfigRuleArn</code> or the <code>ConfigRuleId</code>. These values are generated by AWS Config for new rules.</p> <p>If you are updating a rule that you added previously, you can specify the rule by <code>ConfigRuleName</code>, <code>ConfigRuleId</code>, or <code>ConfigRuleArn</code> in the <code>ConfigRule</code> data type that you use in this request.</p> <p>The maximum number of rules that AWS Config supports is 50.</p> <p>For more information about requesting a rule limit increase, see <a href=\"http://docs.aws.amazon.com/general/latest/gr/aws_service_limits.html#limits_config\">AWS Config Limits</a> in the <i>AWS General Reference Guide</i>.</p> <p>For more information about developing and using AWS Config rules, see <a href=\"http://docs.aws.amazon.com/config/latest/developerguide/evaluate-config.html\">Evaluating AWS Resource Configurations with AWS Config</a> in the <i>AWS Config Developer Guide</i>.</p>"]
    fn put_config_rule(&self, input: &PutConfigRuleRequest) -> Result<(), PutConfigRuleError> {
        let mut request = SignedRequest::new("POST", "config", &self.region, "/");

        request.set_content_type("application/x-amz-json-1.1".to_owned());
        request.add_header("x-amz-target", "StarlingDoveService.PutConfigRule");
        let encoded = serde_json::to_string(input).unwrap();
        request.set_payload(Some(encoded.into_bytes()));

        request.sign_with_plus(&try!(self.credentials_provider.credentials()), true);

        let mut response = try!(self.dispatcher.dispatch(&request));

        match response.status {
            ::hyper::status::StatusCode::Ok => Ok(()),
            _ => {
                let mut body: Vec<u8> = Vec::new();
                try!(response.body.read_to_end(&mut body));
                Err(PutConfigRuleError::from_body(String::from_utf8_lossy(&body).as_ref()))
            }
        }
    }


    #[doc="<p>Creates a new configuration recorder to record the selected resource configurations.</p> <p>You can use this action to change the role <code>roleARN</code> and/or the <code>recordingGroup</code> of an existing recorder. To change the role, call the action on the existing configuration recorder and specify a role.</p> <note> <p>Currently, you can specify only one configuration recorder per region in your account.</p> <p>If <code>ConfigurationRecorder</code> does not have the <b>recordingGroup</b> parameter specified, the default is to record all supported resource types.</p> </note>"]
    fn put_configuration_recorder(&self,
                                  input: &PutConfigurationRecorderRequest)
                                  -> Result<(), PutConfigurationRecorderError> {
        let mut request = SignedRequest::new("POST", "config", &self.region, "/");

        request.set_content_type("application/x-amz-json-1.1".to_owned());
        request.add_header("x-amz-target",
                           "StarlingDoveService.PutConfigurationRecorder");
        let encoded = serde_json::to_string(input).unwrap();
        request.set_payload(Some(encoded.into_bytes()));

        request.sign_with_plus(&try!(self.credentials_provider.credentials()), true);

        let mut response = try!(self.dispatcher.dispatch(&request));

        match response.status {
<<<<<<< HEAD
            StatusCode::Ok => Ok(()),
            _ => {
                let mut body: Vec<u8> = Vec::new();
                try!(response.body.read_to_end(&mut body));
                Err(PutConfigurationRecorderError::from_body(String::from_utf8_lossy(&body)
                                                                 .as_ref()))
            }
=======
            ::hyper::status::StatusCode::Ok => Ok(()),
            _ => Err(PutConfigurationRecorderError::from_body(String::from_utf8_lossy(&response.body).as_ref())),
>>>>>>> 481a9285
        }
    }


    #[doc="<p>Creates a delivery channel object to deliver configuration information to an Amazon S3 bucket and Amazon SNS topic.</p> <p>Before you can create a delivery channel, you must create a configuration recorder.</p> <p>You can use this action to change the Amazon S3 bucket or an Amazon SNS topic of the existing delivery channel. To change the Amazon S3 bucket or an Amazon SNS topic, call this action and specify the changed values for the S3 bucket and the SNS topic. If you specify a different value for either the S3 bucket or the SNS topic, this action will keep the existing value for the parameter that is not changed.</p> <note> <p>You can have only one delivery channel per region in your account.</p> </note>"]
    fn put_delivery_channel(&self,
                            input: &PutDeliveryChannelRequest)
                            -> Result<(), PutDeliveryChannelError> {
        let mut request = SignedRequest::new("POST", "config", &self.region, "/");

        request.set_content_type("application/x-amz-json-1.1".to_owned());
        request.add_header("x-amz-target", "StarlingDoveService.PutDeliveryChannel");
        let encoded = serde_json::to_string(input).unwrap();
        request.set_payload(Some(encoded.into_bytes()));

        request.sign_with_plus(&try!(self.credentials_provider.credentials()), true);

        let mut response = try!(self.dispatcher.dispatch(&request));

        match response.status {
            ::hyper::status::StatusCode::Ok => Ok(()),
            _ => {
                let mut body: Vec<u8> = Vec::new();
                try!(response.body.read_to_end(&mut body));
                Err(PutDeliveryChannelError::from_body(String::from_utf8_lossy(&body).as_ref()))
            }
        }
    }


    #[doc="<p>Used by an AWS Lambda function to deliver evaluation results to AWS Config. This action is required in every AWS Lambda function that is invoked by an AWS Config rule.</p>"]
    fn put_evaluations(&self,
                       input: &PutEvaluationsRequest)
                       -> Result<PutEvaluationsResponse, PutEvaluationsError> {
        let mut request = SignedRequest::new("POST", "config", &self.region, "/");

        request.set_content_type("application/x-amz-json-1.1".to_owned());
        request.add_header("x-amz-target", "StarlingDoveService.PutEvaluations");
        let encoded = serde_json::to_string(input).unwrap();
        request.set_payload(Some(encoded.into_bytes()));

        request.sign_with_plus(&try!(self.credentials_provider.credentials()), true);

        let mut response = try!(self.dispatcher.dispatch(&request));

        match response.status {
<<<<<<< HEAD
            StatusCode::Ok => {
                let mut body: Vec<u8> = Vec::new();
                try!(response.body.read_to_end(&mut body));
                Ok(serde_json::from_str::<PutEvaluationsResponse>(String::from_utf8_lossy(&body)
                                                                      .as_ref())
                           .unwrap())
            }
=======
            ::hyper::status::StatusCode::Ok => {
                            Ok(serde_json::from_str::<PutEvaluationsResponse>(String::from_utf8_lossy(&response.body).as_ref()).unwrap())
                        }
>>>>>>> 481a9285
            _ => {
                let mut body: Vec<u8> = Vec::new();
                try!(response.body.read_to_end(&mut body));
                Err(PutEvaluationsError::from_body(String::from_utf8_lossy(&body).as_ref()))
            }
        }
    }


    #[doc="<p>Runs an on-demand evaluation for the specified Config rules against the last known configuration state of the resources. Use <code>StartConfigRulesEvaluation</code> when you want to test a rule that you updated is working as expected. <code>StartConfigRulesEvaluation</code> does not re-record the latest configuration state for your resources; it re-runs an evaluation against the last known state of your resources. </p> <p>You can specify up to 25 Config rules per request. </p> <p>An existing <code>StartConfigRulesEvaluation</code> call must complete for the specified rules before you can call the API again. If you chose to have AWS Config stream to an Amazon SNS topic, you will receive a <code>ConfigRuleEvaluationStarted</code> notification when the evaluation starts.</p> <note> <p>You don't need to call the <code>StartConfigRulesEvaluation</code> API to run an evaluation for a new rule. When you create a new rule, AWS Config automatically evaluates your resources against the rule. </p> </note> <p>The <code>StartConfigRulesEvaluation</code> API is useful if you want to run on-demand evaluations, such as the following example:</p> <ol> <li> <p>You have a custom rule that evaluates your IAM resources every 24 hours.</p> </li> <li> <p>You update your Lambda function to add additional conditions to your rule.</p> </li> <li> <p>Instead of waiting for the next periodic evaluation, you call the <code>StartConfigRulesEvaluation</code> API.</p> </li> <li> <p>AWS Config invokes your Lambda function and evaluates your IAM resources.</p> </li> <li> <p>Your custom rule will still run periodic evaluations every 24 hours.</p> </li> </ol>"]
    fn start_config_rules_evaluation
        (&self,
         input: &StartConfigRulesEvaluationRequest)
         -> Result<StartConfigRulesEvaluationResponse, StartConfigRulesEvaluationError> {
        let mut request = SignedRequest::new("POST", "config", &self.region, "/");

        request.set_content_type("application/x-amz-json-1.1".to_owned());
        request.add_header("x-amz-target",
                           "StarlingDoveService.StartConfigRulesEvaluation");
        let encoded = serde_json::to_string(input).unwrap();
        request.set_payload(Some(encoded.into_bytes()));

        request.sign_with_plus(&try!(self.credentials_provider.credentials()), true);

        let mut response = try!(self.dispatcher.dispatch(&request));

        match response.status {
<<<<<<< HEAD
            StatusCode::Ok => {
                let mut body: Vec<u8> = Vec::new();
                try!(response.body.read_to_end(&mut body));
                Ok(serde_json::from_str::<StartConfigRulesEvaluationResponse>(String::from_utf8_lossy(&body).as_ref()).unwrap())
            }
            _ => {
                let mut body: Vec<u8> = Vec::new();
                try!(response.body.read_to_end(&mut body));
                Err(StartConfigRulesEvaluationError::from_body(String::from_utf8_lossy(&body)
                                                                   .as_ref()))
            }
=======
            ::hyper::status::StatusCode::Ok => {
                            Ok(serde_json::from_str::<StartConfigRulesEvaluationResponse>(String::from_utf8_lossy(&response.body).as_ref()).unwrap())
                        }
            _ => Err(StartConfigRulesEvaluationError::from_body(String::from_utf8_lossy(&response.body).as_ref())),
>>>>>>> 481a9285
        }
    }


    #[doc="<p>Starts recording configurations of the AWS resources you have selected to record in your AWS account.</p> <p>You must have created at least one delivery channel to successfully start the configuration recorder.</p>"]
    fn start_configuration_recorder(&self,
                                    input: &StartConfigurationRecorderRequest)
                                    -> Result<(), StartConfigurationRecorderError> {
        let mut request = SignedRequest::new("POST", "config", &self.region, "/");

        request.set_content_type("application/x-amz-json-1.1".to_owned());
        request.add_header("x-amz-target",
                           "StarlingDoveService.StartConfigurationRecorder");
        let encoded = serde_json::to_string(input).unwrap();
        request.set_payload(Some(encoded.into_bytes()));

        request.sign_with_plus(&try!(self.credentials_provider.credentials()), true);

        let mut response = try!(self.dispatcher.dispatch(&request));

        match response.status {
<<<<<<< HEAD
            StatusCode::Ok => Ok(()),
            _ => {
                let mut body: Vec<u8> = Vec::new();
                try!(response.body.read_to_end(&mut body));
                Err(StartConfigurationRecorderError::from_body(String::from_utf8_lossy(&body)
                                                                   .as_ref()))
            }
=======
            ::hyper::status::StatusCode::Ok => Ok(()),
            _ => Err(StartConfigurationRecorderError::from_body(String::from_utf8_lossy(&response.body).as_ref())),
>>>>>>> 481a9285
        }
    }


    #[doc="<p>Stops recording configurations of the AWS resources you have selected to record in your AWS account.</p>"]
    fn stop_configuration_recorder(&self,
                                   input: &StopConfigurationRecorderRequest)
                                   -> Result<(), StopConfigurationRecorderError> {
        let mut request = SignedRequest::new("POST", "config", &self.region, "/");

        request.set_content_type("application/x-amz-json-1.1".to_owned());
        request.add_header("x-amz-target",
                           "StarlingDoveService.StopConfigurationRecorder");
        let encoded = serde_json::to_string(input).unwrap();
        request.set_payload(Some(encoded.into_bytes()));

        request.sign_with_plus(&try!(self.credentials_provider.credentials()), true);

        let mut response = try!(self.dispatcher.dispatch(&request));

        match response.status {
<<<<<<< HEAD
            StatusCode::Ok => Ok(()),
            _ => {
                let mut body: Vec<u8> = Vec::new();
                try!(response.body.read_to_end(&mut body));
                Err(StopConfigurationRecorderError::from_body(String::from_utf8_lossy(&body)
                                                                  .as_ref()))
            }
=======
            ::hyper::status::StatusCode::Ok => Ok(()),
            _ => Err(StopConfigurationRecorderError::from_body(String::from_utf8_lossy(&response.body).as_ref())),
>>>>>>> 481a9285
        }
    }
}

#[cfg(test)]
mod protocol_tests {}<|MERGE_RESOLUTION|>--- conflicted
+++ resolved
@@ -13,15 +13,11 @@
 
 use std::fmt;
 use std::error::Error;
-<<<<<<< HEAD
 use std::io;
 use std::io::Read;
-use rusoto_core::request::HttpDispatchError;
-=======
 
 use rusoto_core::region;
 use rusoto_core::request::{DispatchSignedRequest, HttpDispatchError};
->>>>>>> 481a9285
 use rusoto_core::credential::{CredentialsError, ProvideAwsCredentials};
 
 use serde_json;
@@ -1500,6 +1496,7 @@
 #[derive(Clone,Debug,Eq,PartialEq)]
 pub enum ResourceType {
     AwsAcmCertificate,
+    AwsCloudFormationStack,
     AwsCloudTrailTrail,
     AwsCloudWatchAlarm,
     AwsEc2CustomerGateway,
@@ -1547,6 +1544,7 @@
     fn into(self) -> &'static str {
         match self {
             ResourceType::AwsAcmCertificate => "AWS::ACM::Certificate",
+            ResourceType::AwsCloudFormationStack => "AWS::CloudFormation::Stack",
             ResourceType::AwsCloudTrailTrail => "AWS::CloudTrail::Trail",
             ResourceType::AwsCloudWatchAlarm => "AWS::CloudWatch::Alarm",
             ResourceType::AwsEc2CustomerGateway => "AWS::EC2::CustomerGateway",
@@ -1594,6 +1592,7 @@
     fn from_str(s: &str) -> Result<Self, Self::Err> {
         match s {
             "AWS::ACM::Certificate" => Ok(ResourceType::AwsAcmCertificate),
+            "AWS::CloudFormation::Stack" => Ok(ResourceType::AwsCloudFormationStack),
             "AWS::CloudTrail::Trail" => Ok(ResourceType::AwsCloudTrailTrail),
             "AWS::CloudWatch::Alarm" => Ok(ResourceType::AwsCloudWatchAlarm),
             "AWS::EC2::CustomerGateway" => Ok(ResourceType::AwsEc2CustomerGateway),
@@ -4307,18 +4306,13 @@
         let mut response = try!(self.dispatcher.dispatch(&request));
 
         match response.status {
-<<<<<<< HEAD
-            StatusCode::Ok => Ok(()),
+            ::hyper::status::StatusCode::Ok => Ok(()),
             _ => {
                 let mut body: Vec<u8> = Vec::new();
                 try!(response.body.read_to_end(&mut body));
                 Err(DeleteConfigurationRecorderError::from_body(String::from_utf8_lossy(&body)
                                                                     .as_ref()))
             }
-=======
-            ::hyper::status::StatusCode::Ok => Ok(()),
-            _ => Err(DeleteConfigurationRecorderError::from_body(String::from_utf8_lossy(&response.body).as_ref())),
->>>>>>> 481a9285
         }
     }
 
@@ -4367,8 +4361,7 @@
         let mut response = try!(self.dispatcher.dispatch(&request));
 
         match response.status {
-<<<<<<< HEAD
-            StatusCode::Ok => {
+            ::hyper::status::StatusCode::Ok => {
                 let mut body: Vec<u8> = Vec::new();
                 try!(response.body.read_to_end(&mut body));
                 Ok(serde_json::from_str::<DeleteEvaluationResultsResponse>(String::from_utf8_lossy(&body).as_ref()).unwrap())
@@ -4379,12 +4372,6 @@
                 Err(DeleteEvaluationResultsError::from_body(String::from_utf8_lossy(&body)
                                                                 .as_ref()))
             }
-=======
-            ::hyper::status::StatusCode::Ok => {
-                            Ok(serde_json::from_str::<DeleteEvaluationResultsResponse>(String::from_utf8_lossy(&response.body).as_ref()).unwrap())
-                        }
-            _ => Err(DeleteEvaluationResultsError::from_body(String::from_utf8_lossy(&response.body).as_ref())),
->>>>>>> 481a9285
         }
     }
 
@@ -4406,17 +4393,11 @@
         let mut response = try!(self.dispatcher.dispatch(&request));
 
         match response.status {
-<<<<<<< HEAD
-            StatusCode::Ok => {
+            ::hyper::status::StatusCode::Ok => {
                 let mut body: Vec<u8> = Vec::new();
                 try!(response.body.read_to_end(&mut body));
                 Ok(serde_json::from_str::<DeliverConfigSnapshotResponse>(String::from_utf8_lossy(&body).as_ref()).unwrap())
             }
-=======
-            ::hyper::status::StatusCode::Ok => {
-                            Ok(serde_json::from_str::<DeliverConfigSnapshotResponse>(String::from_utf8_lossy(&response.body).as_ref()).unwrap())
-                        }
->>>>>>> 481a9285
             _ => {
                 let mut body: Vec<u8> = Vec::new();
                 try!(response.body.read_to_end(&mut body));
@@ -4444,8 +4425,7 @@
         let mut response = try!(self.dispatcher.dispatch(&request));
 
         match response.status {
-<<<<<<< HEAD
-            StatusCode::Ok => {
+            ::hyper::status::StatusCode::Ok => {
                 let mut body: Vec<u8> = Vec::new();
                 try!(response.body.read_to_end(&mut body));
                 Ok(serde_json::from_str::<DescribeComplianceByConfigRuleResponse>(String::from_utf8_lossy(&body).as_ref()).unwrap())
@@ -4456,12 +4436,6 @@
                 Err(DescribeComplianceByConfigRuleError::from_body(String::from_utf8_lossy(&body)
                                                                        .as_ref()))
             }
-=======
-            ::hyper::status::StatusCode::Ok => {
-                            Ok(serde_json::from_str::<DescribeComplianceByConfigRuleResponse>(String::from_utf8_lossy(&response.body).as_ref()).unwrap())
-                        }
-            _ => Err(DescribeComplianceByConfigRuleError::from_body(String::from_utf8_lossy(&response.body).as_ref())),
->>>>>>> 481a9285
         }
     }
 
@@ -4484,8 +4458,7 @@
         let mut response = try!(self.dispatcher.dispatch(&request));
 
         match response.status {
-<<<<<<< HEAD
-            StatusCode::Ok => {
+            ::hyper::status::StatusCode::Ok => {
                 let mut body: Vec<u8> = Vec::new();
                 try!(response.body.read_to_end(&mut body));
                 Ok(serde_json::from_str::<DescribeComplianceByResourceResponse>(String::from_utf8_lossy(&body).as_ref()).unwrap())
@@ -4496,12 +4469,6 @@
                 Err(DescribeComplianceByResourceError::from_body(String::from_utf8_lossy(&body)
                                                                      .as_ref()))
             }
-=======
-            ::hyper::status::StatusCode::Ok => {
-                            Ok(serde_json::from_str::<DescribeComplianceByResourceResponse>(String::from_utf8_lossy(&response.body).as_ref()).unwrap())
-                        }
-            _ => Err(DescribeComplianceByResourceError::from_body(String::from_utf8_lossy(&response.body).as_ref())),
->>>>>>> 481a9285
         }
     }
 
@@ -4525,8 +4492,7 @@
         let mut response = try!(self.dispatcher.dispatch(&request));
 
         match response.status {
-<<<<<<< HEAD
-            StatusCode::Ok => {
+            ::hyper::status::StatusCode::Ok => {
                 let mut body: Vec<u8> = Vec::new();
                 try!(response.body.read_to_end(&mut body));
                 Ok(serde_json::from_str::<DescribeConfigRuleEvaluationStatusResponse>(String::from_utf8_lossy(&body).as_ref()).unwrap())
@@ -4536,12 +4502,6 @@
                 try!(response.body.read_to_end(&mut body));
                 Err(DescribeConfigRuleEvaluationStatusError::from_body(String::from_utf8_lossy(&body).as_ref()))
             }
-=======
-            ::hyper::status::StatusCode::Ok => {
-                            Ok(serde_json::from_str::<DescribeConfigRuleEvaluationStatusResponse>(String::from_utf8_lossy(&response.body).as_ref()).unwrap())
-                        }
-            _ => Err(DescribeConfigRuleEvaluationStatusError::from_body(String::from_utf8_lossy(&response.body).as_ref())),
->>>>>>> 481a9285
         }
     }
 
@@ -4562,17 +4522,11 @@
         let mut response = try!(self.dispatcher.dispatch(&request));
 
         match response.status {
-<<<<<<< HEAD
-            StatusCode::Ok => {
+            ::hyper::status::StatusCode::Ok => {
                 let mut body: Vec<u8> = Vec::new();
                 try!(response.body.read_to_end(&mut body));
                 Ok(serde_json::from_str::<DescribeConfigRulesResponse>(String::from_utf8_lossy(&body).as_ref()).unwrap())
             }
-=======
-            ::hyper::status::StatusCode::Ok => {
-                            Ok(serde_json::from_str::<DescribeConfigRulesResponse>(String::from_utf8_lossy(&response.body).as_ref()).unwrap())
-                        }
->>>>>>> 481a9285
             _ => {
                 let mut body: Vec<u8> = Vec::new();
                 try!(response.body.read_to_end(&mut body));
@@ -4601,8 +4555,7 @@
         let mut response = try!(self.dispatcher.dispatch(&request));
 
         match response.status {
-<<<<<<< HEAD
-            StatusCode::Ok => {
+            ::hyper::status::StatusCode::Ok => {
                 let mut body: Vec<u8> = Vec::new();
                 try!(response.body.read_to_end(&mut body));
                 Ok(serde_json::from_str::<DescribeConfigurationRecorderStatusResponse>(String::from_utf8_lossy(&body).as_ref()).unwrap())
@@ -4612,12 +4565,6 @@
                 try!(response.body.read_to_end(&mut body));
                 Err(DescribeConfigurationRecorderStatusError::from_body(String::from_utf8_lossy(&body).as_ref()))
             }
-=======
-            ::hyper::status::StatusCode::Ok => {
-                            Ok(serde_json::from_str::<DescribeConfigurationRecorderStatusResponse>(String::from_utf8_lossy(&response.body).as_ref()).unwrap())
-                        }
-            _ => Err(DescribeConfigurationRecorderStatusError::from_body(String::from_utf8_lossy(&response.body).as_ref())),
->>>>>>> 481a9285
         }
     }
 
@@ -4640,8 +4587,7 @@
         let mut response = try!(self.dispatcher.dispatch(&request));
 
         match response.status {
-<<<<<<< HEAD
-            StatusCode::Ok => {
+            ::hyper::status::StatusCode::Ok => {
                 let mut body: Vec<u8> = Vec::new();
                 try!(response.body.read_to_end(&mut body));
                 Ok(serde_json::from_str::<DescribeConfigurationRecordersResponse>(String::from_utf8_lossy(&body).as_ref()).unwrap())
@@ -4652,12 +4598,6 @@
                 Err(DescribeConfigurationRecordersError::from_body(String::from_utf8_lossy(&body)
                                                                        .as_ref()))
             }
-=======
-            ::hyper::status::StatusCode::Ok => {
-                            Ok(serde_json::from_str::<DescribeConfigurationRecordersResponse>(String::from_utf8_lossy(&response.body).as_ref()).unwrap())
-                        }
-            _ => Err(DescribeConfigurationRecordersError::from_body(String::from_utf8_lossy(&response.body).as_ref())),
->>>>>>> 481a9285
         }
     }
 
@@ -4680,8 +4620,7 @@
         let mut response = try!(self.dispatcher.dispatch(&request));
 
         match response.status {
-<<<<<<< HEAD
-            StatusCode::Ok => {
+            ::hyper::status::StatusCode::Ok => {
                 let mut body: Vec<u8> = Vec::new();
                 try!(response.body.read_to_end(&mut body));
                 Ok(serde_json::from_str::<DescribeDeliveryChannelStatusResponse>(String::from_utf8_lossy(&body).as_ref()).unwrap())
@@ -4692,12 +4631,6 @@
                 Err(DescribeDeliveryChannelStatusError::from_body(String::from_utf8_lossy(&body)
                                                                       .as_ref()))
             }
-=======
-            ::hyper::status::StatusCode::Ok => {
-                            Ok(serde_json::from_str::<DescribeDeliveryChannelStatusResponse>(String::from_utf8_lossy(&response.body).as_ref()).unwrap())
-                        }
-            _ => Err(DescribeDeliveryChannelStatusError::from_body(String::from_utf8_lossy(&response.body).as_ref())),
->>>>>>> 481a9285
         }
     }
 
@@ -4720,8 +4653,7 @@
         let mut response = try!(self.dispatcher.dispatch(&request));
 
         match response.status {
-<<<<<<< HEAD
-            StatusCode::Ok => {
+            ::hyper::status::StatusCode::Ok => {
                 let mut body: Vec<u8> = Vec::new();
                 try!(response.body.read_to_end(&mut body));
                 Ok(serde_json::from_str::<DescribeDeliveryChannelsResponse>(String::from_utf8_lossy(&body).as_ref()).unwrap())
@@ -4732,12 +4664,6 @@
                 Err(DescribeDeliveryChannelsError::from_body(String::from_utf8_lossy(&body)
                                                                  .as_ref()))
             }
-=======
-            ::hyper::status::StatusCode::Ok => {
-                            Ok(serde_json::from_str::<DescribeDeliveryChannelsResponse>(String::from_utf8_lossy(&response.body).as_ref()).unwrap())
-                        }
-            _ => Err(DescribeDeliveryChannelsError::from_body(String::from_utf8_lossy(&response.body).as_ref())),
->>>>>>> 481a9285
         }
     }
 
@@ -4760,8 +4686,7 @@
         let mut response = try!(self.dispatcher.dispatch(&request));
 
         match response.status {
-<<<<<<< HEAD
-            StatusCode::Ok => {
+            ::hyper::status::StatusCode::Ok => {
                 let mut body: Vec<u8> = Vec::new();
                 try!(response.body.read_to_end(&mut body));
                 Ok(serde_json::from_str::<GetComplianceDetailsByConfigRuleResponse>(String::from_utf8_lossy(&body).as_ref()).unwrap())
@@ -4771,12 +4696,6 @@
                 try!(response.body.read_to_end(&mut body));
                 Err(GetComplianceDetailsByConfigRuleError::from_body(String::from_utf8_lossy(&body).as_ref()))
             }
-=======
-            ::hyper::status::StatusCode::Ok => {
-                            Ok(serde_json::from_str::<GetComplianceDetailsByConfigRuleResponse>(String::from_utf8_lossy(&response.body).as_ref()).unwrap())
-                        }
-            _ => Err(GetComplianceDetailsByConfigRuleError::from_body(String::from_utf8_lossy(&response.body).as_ref())),
->>>>>>> 481a9285
         }
     }
 
@@ -4799,8 +4718,7 @@
         let mut response = try!(self.dispatcher.dispatch(&request));
 
         match response.status {
-<<<<<<< HEAD
-            StatusCode::Ok => {
+            ::hyper::status::StatusCode::Ok => {
                 let mut body: Vec<u8> = Vec::new();
                 try!(response.body.read_to_end(&mut body));
                 Ok(serde_json::from_str::<GetComplianceDetailsByResourceResponse>(String::from_utf8_lossy(&body).as_ref()).unwrap())
@@ -4811,12 +4729,6 @@
                 Err(GetComplianceDetailsByResourceError::from_body(String::from_utf8_lossy(&body)
                                                                        .as_ref()))
             }
-=======
-            ::hyper::status::StatusCode::Ok => {
-                            Ok(serde_json::from_str::<GetComplianceDetailsByResourceResponse>(String::from_utf8_lossy(&response.body).as_ref()).unwrap())
-                        }
-            _ => Err(GetComplianceDetailsByResourceError::from_body(String::from_utf8_lossy(&response.body).as_ref())),
->>>>>>> 481a9285
         }
     }
 
@@ -4837,8 +4749,7 @@
         let mut response = try!(self.dispatcher.dispatch(&request));
 
         match response.status {
-<<<<<<< HEAD
-            StatusCode::Ok => {
+            ::hyper::status::StatusCode::Ok => {
                 let mut body: Vec<u8> = Vec::new();
                 try!(response.body.read_to_end(&mut body));
                 Ok(serde_json::from_str::<GetComplianceSummaryByConfigRuleResponse>(String::from_utf8_lossy(&body).as_ref()).unwrap())
@@ -4848,12 +4759,6 @@
                 try!(response.body.read_to_end(&mut body));
                 Err(GetComplianceSummaryByConfigRuleError::from_body(String::from_utf8_lossy(&body).as_ref()))
             }
-=======
-            ::hyper::status::StatusCode::Ok => {
-                            Ok(serde_json::from_str::<GetComplianceSummaryByConfigRuleResponse>(String::from_utf8_lossy(&response.body).as_ref()).unwrap())
-                        }
-            _ => Err(GetComplianceSummaryByConfigRuleError::from_body(String::from_utf8_lossy(&response.body).as_ref())),
->>>>>>> 481a9285
         }
     }
 
@@ -4877,8 +4782,7 @@
         let mut response = try!(self.dispatcher.dispatch(&request));
 
         match response.status {
-<<<<<<< HEAD
-            StatusCode::Ok => {
+            ::hyper::status::StatusCode::Ok => {
                 let mut body: Vec<u8> = Vec::new();
                 try!(response.body.read_to_end(&mut body));
                 Ok(serde_json::from_str::<GetComplianceSummaryByResourceTypeResponse>(String::from_utf8_lossy(&body).as_ref()).unwrap())
@@ -4888,12 +4792,6 @@
                 try!(response.body.read_to_end(&mut body));
                 Err(GetComplianceSummaryByResourceTypeError::from_body(String::from_utf8_lossy(&body).as_ref()))
             }
-=======
-            ::hyper::status::StatusCode::Ok => {
-                            Ok(serde_json::from_str::<GetComplianceSummaryByResourceTypeResponse>(String::from_utf8_lossy(&response.body).as_ref()).unwrap())
-                        }
-            _ => Err(GetComplianceSummaryByResourceTypeError::from_body(String::from_utf8_lossy(&response.body).as_ref())),
->>>>>>> 481a9285
         }
     }
 
@@ -4916,7 +4814,7 @@
         let mut response = try!(self.dispatcher.dispatch(&request));
 
         match response.status {
-            StatusCode::Ok => {
+            ::hyper::status::StatusCode::Ok => {
                 let mut body: Vec<u8> = Vec::new();
                 try!(response.body.read_to_end(&mut body));
                 Ok(serde_json::from_str::<GetDiscoveredResourceCountsResponse>(String::from_utf8_lossy(&body).as_ref()).unwrap())
@@ -4949,8 +4847,7 @@
         let mut response = try!(self.dispatcher.dispatch(&request));
 
         match response.status {
-<<<<<<< HEAD
-            StatusCode::Ok => {
+            ::hyper::status::StatusCode::Ok => {
                 let mut body: Vec<u8> = Vec::new();
                 try!(response.body.read_to_end(&mut body));
                 Ok(serde_json::from_str::<GetResourceConfigHistoryResponse>(String::from_utf8_lossy(&body).as_ref()).unwrap())
@@ -4961,12 +4858,6 @@
                 Err(GetResourceConfigHistoryError::from_body(String::from_utf8_lossy(&body)
                                                                  .as_ref()))
             }
-=======
-            ::hyper::status::StatusCode::Ok => {
-                            Ok(serde_json::from_str::<GetResourceConfigHistoryResponse>(String::from_utf8_lossy(&response.body).as_ref()).unwrap())
-                        }
-            _ => Err(GetResourceConfigHistoryError::from_body(String::from_utf8_lossy(&response.body).as_ref())),
->>>>>>> 481a9285
         }
     }
 
@@ -4989,8 +4880,7 @@
         let mut response = try!(self.dispatcher.dispatch(&request));
 
         match response.status {
-<<<<<<< HEAD
-            StatusCode::Ok => {
+            ::hyper::status::StatusCode::Ok => {
                 let mut body: Vec<u8> = Vec::new();
                 try!(response.body.read_to_end(&mut body));
                 Ok(serde_json::from_str::<ListDiscoveredResourcesResponse>(String::from_utf8_lossy(&body).as_ref()).unwrap())
@@ -5001,12 +4891,6 @@
                 Err(ListDiscoveredResourcesError::from_body(String::from_utf8_lossy(&body)
                                                                 .as_ref()))
             }
-=======
-            ::hyper::status::StatusCode::Ok => {
-                            Ok(serde_json::from_str::<ListDiscoveredResourcesResponse>(String::from_utf8_lossy(&response.body).as_ref()).unwrap())
-                        }
-            _ => Err(ListDiscoveredResourcesError::from_body(String::from_utf8_lossy(&response.body).as_ref())),
->>>>>>> 481a9285
         }
     }
 
@@ -5052,18 +4936,13 @@
         let mut response = try!(self.dispatcher.dispatch(&request));
 
         match response.status {
-<<<<<<< HEAD
-            StatusCode::Ok => Ok(()),
+            ::hyper::status::StatusCode::Ok => Ok(()),
             _ => {
                 let mut body: Vec<u8> = Vec::new();
                 try!(response.body.read_to_end(&mut body));
                 Err(PutConfigurationRecorderError::from_body(String::from_utf8_lossy(&body)
                                                                  .as_ref()))
             }
-=======
-            ::hyper::status::StatusCode::Ok => Ok(()),
-            _ => Err(PutConfigurationRecorderError::from_body(String::from_utf8_lossy(&response.body).as_ref())),
->>>>>>> 481a9285
         }
     }
 
@@ -5110,19 +4989,13 @@
         let mut response = try!(self.dispatcher.dispatch(&request));
 
         match response.status {
-<<<<<<< HEAD
-            StatusCode::Ok => {
+            ::hyper::status::StatusCode::Ok => {
                 let mut body: Vec<u8> = Vec::new();
                 try!(response.body.read_to_end(&mut body));
                 Ok(serde_json::from_str::<PutEvaluationsResponse>(String::from_utf8_lossy(&body)
                                                                       .as_ref())
                            .unwrap())
             }
-=======
-            ::hyper::status::StatusCode::Ok => {
-                            Ok(serde_json::from_str::<PutEvaluationsResponse>(String::from_utf8_lossy(&response.body).as_ref()).unwrap())
-                        }
->>>>>>> 481a9285
             _ => {
                 let mut body: Vec<u8> = Vec::new();
                 try!(response.body.read_to_end(&mut body));
@@ -5150,8 +5023,7 @@
         let mut response = try!(self.dispatcher.dispatch(&request));
 
         match response.status {
-<<<<<<< HEAD
-            StatusCode::Ok => {
+            ::hyper::status::StatusCode::Ok => {
                 let mut body: Vec<u8> = Vec::new();
                 try!(response.body.read_to_end(&mut body));
                 Ok(serde_json::from_str::<StartConfigRulesEvaluationResponse>(String::from_utf8_lossy(&body).as_ref()).unwrap())
@@ -5162,12 +5034,6 @@
                 Err(StartConfigRulesEvaluationError::from_body(String::from_utf8_lossy(&body)
                                                                    .as_ref()))
             }
-=======
-            ::hyper::status::StatusCode::Ok => {
-                            Ok(serde_json::from_str::<StartConfigRulesEvaluationResponse>(String::from_utf8_lossy(&response.body).as_ref()).unwrap())
-                        }
-            _ => Err(StartConfigRulesEvaluationError::from_body(String::from_utf8_lossy(&response.body).as_ref())),
->>>>>>> 481a9285
         }
     }
 
@@ -5189,18 +5055,13 @@
         let mut response = try!(self.dispatcher.dispatch(&request));
 
         match response.status {
-<<<<<<< HEAD
-            StatusCode::Ok => Ok(()),
+            ::hyper::status::StatusCode::Ok => Ok(()),
             _ => {
                 let mut body: Vec<u8> = Vec::new();
                 try!(response.body.read_to_end(&mut body));
                 Err(StartConfigurationRecorderError::from_body(String::from_utf8_lossy(&body)
                                                                    .as_ref()))
             }
-=======
-            ::hyper::status::StatusCode::Ok => Ok(()),
-            _ => Err(StartConfigurationRecorderError::from_body(String::from_utf8_lossy(&response.body).as_ref())),
->>>>>>> 481a9285
         }
     }
 
@@ -5222,18 +5083,13 @@
         let mut response = try!(self.dispatcher.dispatch(&request));
 
         match response.status {
-<<<<<<< HEAD
-            StatusCode::Ok => Ok(()),
+            ::hyper::status::StatusCode::Ok => Ok(()),
             _ => {
                 let mut body: Vec<u8> = Vec::new();
                 try!(response.body.read_to_end(&mut body));
                 Err(StopConfigurationRecorderError::from_body(String::from_utf8_lossy(&body)
                                                                   .as_ref()))
             }
-=======
-            ::hyper::status::StatusCode::Ok => Ok(()),
-            _ => Err(StopConfigurationRecorderError::from_body(String::from_utf8_lossy(&response.body).as_ref())),
->>>>>>> 481a9285
         }
     }
 }
