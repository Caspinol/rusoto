--- conflicted
+++ resolved
@@ -13,15 +13,11 @@
 
 use std::fmt;
 use std::error::Error;
-<<<<<<< HEAD
 use std::io;
 use std::io::Read;
-use rusoto_core::request::HttpDispatchError;
-=======
 
 use rusoto_core::region;
 use rusoto_core::request::{DispatchSignedRequest, HttpDispatchError};
->>>>>>> 481a9285
 use rusoto_core::credential::{CredentialsError, ProvideAwsCredentials};
 
 use serde_json;
@@ -126,6 +122,41 @@
     #[doc="<p>The name of the stream for which to enable enhanced monitoring.</p>"]
     #[serde(rename="StreamName")]
     pub stream_name: String,
+}
+
+
+#[allow(non_camel_case_types)]
+#[derive(Clone,Debug,Eq,PartialEq)]
+pub enum EncryptionType {
+    Kms,
+    None,
+}
+
+impl Into<String> for EncryptionType {
+    fn into(self) -> String {
+        let s: &'static str = self.into();
+        s.to_owned()
+    }
+}
+
+impl Into<&'static str> for EncryptionType {
+    fn into(self) -> &'static str {
+        match self {
+            EncryptionType::Kms => "KMS",
+            EncryptionType::None => "NONE",
+        }
+    }
+}
+
+impl ::std::str::FromStr for EncryptionType {
+    type Err = ();
+    fn from_str(s: &str) -> Result<Self, Self::Err> {
+        match s {
+            "KMS" => Ok(EncryptionType::Kms),
+            "NONE" => Ok(EncryptionType::None),
+            _ => Err(()),
+        }
+    }
 }
 
 #[doc="<p>Represents enhanced metrics types.</p>"]
@@ -3048,18 +3079,13 @@
         let mut response = try!(self.dispatcher.dispatch(&request));
 
         match response.status {
-<<<<<<< HEAD
-            StatusCode::Ok => Ok(()),
+            ::hyper::status::StatusCode::Ok => Ok(()),
             _ => {
                 let mut body: Vec<u8> = Vec::new();
                 try!(response.body.read_to_end(&mut body));
                 Err(DecreaseStreamRetentionPeriodError::from_body(String::from_utf8_lossy(&body)
                                                                       .as_ref()))
             }
-=======
-            ::hyper::status::StatusCode::Ok => Ok(()),
-            _ => Err(DecreaseStreamRetentionPeriodError::from_body(String::from_utf8_lossy(&response.body).as_ref())),
->>>>>>> 481a9285
         }
     }
 
@@ -3101,19 +3127,13 @@
         let mut response = try!(self.dispatcher.dispatch(&request));
 
         match response.status {
-<<<<<<< HEAD
-            StatusCode::Ok => {
+            ::hyper::status::StatusCode::Ok => {
                 let mut body: Vec<u8> = Vec::new();
                 try!(response.body.read_to_end(&mut body));
                 Ok(serde_json::from_str::<DescribeLimitsOutput>(String::from_utf8_lossy(&body)
                                                                     .as_ref())
                            .unwrap())
             }
-=======
-            ::hyper::status::StatusCode::Ok => {
-                            Ok(serde_json::from_str::<DescribeLimitsOutput>(String::from_utf8_lossy(&response.body).as_ref()).unwrap())
-                        }
->>>>>>> 481a9285
             _ => {
                 let mut body: Vec<u8> = Vec::new();
                 try!(response.body.read_to_end(&mut body));
@@ -3139,19 +3159,13 @@
         let mut response = try!(self.dispatcher.dispatch(&request));
 
         match response.status {
-<<<<<<< HEAD
-            StatusCode::Ok => {
+            ::hyper::status::StatusCode::Ok => {
                 let mut body: Vec<u8> = Vec::new();
                 try!(response.body.read_to_end(&mut body));
                 Ok(serde_json::from_str::<DescribeStreamOutput>(String::from_utf8_lossy(&body)
                                                                     .as_ref())
                            .unwrap())
             }
-=======
-            ::hyper::status::StatusCode::Ok => {
-                            Ok(serde_json::from_str::<DescribeStreamOutput>(String::from_utf8_lossy(&response.body).as_ref()).unwrap())
-                        }
->>>>>>> 481a9285
             _ => {
                 let mut body: Vec<u8> = Vec::new();
                 try!(response.body.read_to_end(&mut body));
@@ -3178,8 +3192,7 @@
         let mut response = try!(self.dispatcher.dispatch(&request));
 
         match response.status {
-<<<<<<< HEAD
-            StatusCode::Ok => {
+            ::hyper::status::StatusCode::Ok => {
                 let mut body: Vec<u8> = Vec::new();
                 try!(response.body.read_to_end(&mut body));
                 Ok(serde_json::from_str::<EnhancedMonitoringOutput>(String::from_utf8_lossy(&body)
@@ -3192,12 +3205,6 @@
                 Err(DisableEnhancedMonitoringError::from_body(String::from_utf8_lossy(&body)
                                                                   .as_ref()))
             }
-=======
-            ::hyper::status::StatusCode::Ok => {
-                            Ok(serde_json::from_str::<EnhancedMonitoringOutput>(String::from_utf8_lossy(&response.body).as_ref()).unwrap())
-                        }
-            _ => Err(DisableEnhancedMonitoringError::from_body(String::from_utf8_lossy(&response.body).as_ref())),
->>>>>>> 481a9285
         }
     }
 
@@ -3219,8 +3226,7 @@
         let mut response = try!(self.dispatcher.dispatch(&request));
 
         match response.status {
-<<<<<<< HEAD
-            StatusCode::Ok => {
+            ::hyper::status::StatusCode::Ok => {
                 let mut body: Vec<u8> = Vec::new();
                 try!(response.body.read_to_end(&mut body));
                 Ok(serde_json::from_str::<EnhancedMonitoringOutput>(String::from_utf8_lossy(&body)
@@ -3233,12 +3239,6 @@
                 Err(EnableEnhancedMonitoringError::from_body(String::from_utf8_lossy(&body)
                                                                  .as_ref()))
             }
-=======
-            ::hyper::status::StatusCode::Ok => {
-                            Ok(serde_json::from_str::<EnhancedMonitoringOutput>(String::from_utf8_lossy(&response.body).as_ref()).unwrap())
-                        }
-            _ => Err(EnableEnhancedMonitoringError::from_body(String::from_utf8_lossy(&response.body).as_ref())),
->>>>>>> 481a9285
         }
     }
 
@@ -3257,8 +3257,7 @@
         let mut response = try!(self.dispatcher.dispatch(&request));
 
         match response.status {
-<<<<<<< HEAD
-            StatusCode::Ok => {
+            ::hyper::status::StatusCode::Ok => {
                 let mut body: Vec<u8> = Vec::new();
                 try!(response.body.read_to_end(&mut body));
                 Ok(serde_json::from_str::<GetRecordsOutput>(String::from_utf8_lossy(&body)
@@ -3270,12 +3269,6 @@
                 try!(response.body.read_to_end(&mut body));
                 Err(GetRecordsError::from_body(String::from_utf8_lossy(&body).as_ref()))
             }
-=======
-            ::hyper::status::StatusCode::Ok => {
-                            Ok(serde_json::from_str::<GetRecordsOutput>(String::from_utf8_lossy(&response.body).as_ref()).unwrap())
-                        }
-            _ => Err(GetRecordsError::from_body(String::from_utf8_lossy(&response.body).as_ref())),
->>>>>>> 481a9285
         }
     }
 
@@ -3296,19 +3289,13 @@
         let mut response = try!(self.dispatcher.dispatch(&request));
 
         match response.status {
-<<<<<<< HEAD
-            StatusCode::Ok => {
+            ::hyper::status::StatusCode::Ok => {
                 let mut body: Vec<u8> = Vec::new();
                 try!(response.body.read_to_end(&mut body));
                 Ok(serde_json::from_str::<GetShardIteratorOutput>(String::from_utf8_lossy(&body)
                                                                       .as_ref())
                            .unwrap())
             }
-=======
-            ::hyper::status::StatusCode::Ok => {
-                            Ok(serde_json::from_str::<GetShardIteratorOutput>(String::from_utf8_lossy(&response.body).as_ref()).unwrap())
-                        }
->>>>>>> 481a9285
             _ => {
                 let mut body: Vec<u8> = Vec::new();
                 try!(response.body.read_to_end(&mut body));
@@ -3335,18 +3322,13 @@
         let mut response = try!(self.dispatcher.dispatch(&request));
 
         match response.status {
-<<<<<<< HEAD
-            StatusCode::Ok => Ok(()),
+            ::hyper::status::StatusCode::Ok => Ok(()),
             _ => {
                 let mut body: Vec<u8> = Vec::new();
                 try!(response.body.read_to_end(&mut body));
                 Err(IncreaseStreamRetentionPeriodError::from_body(String::from_utf8_lossy(&body)
                                                                       .as_ref()))
             }
-=======
-            ::hyper::status::StatusCode::Ok => Ok(()),
-            _ => Err(IncreaseStreamRetentionPeriodError::from_body(String::from_utf8_lossy(&response.body).as_ref())),
->>>>>>> 481a9285
         }
     }
 
@@ -3367,8 +3349,7 @@
         let mut response = try!(self.dispatcher.dispatch(&request));
 
         match response.status {
-<<<<<<< HEAD
-            StatusCode::Ok => {
+            ::hyper::status::StatusCode::Ok => {
                 let mut body: Vec<u8> = Vec::new();
                 try!(response.body.read_to_end(&mut body));
                 Ok(serde_json::from_str::<ListStreamsOutput>(String::from_utf8_lossy(&body)
@@ -3380,12 +3361,6 @@
                 try!(response.body.read_to_end(&mut body));
                 Err(ListStreamsError::from_body(String::from_utf8_lossy(&body).as_ref()))
             }
-=======
-            ::hyper::status::StatusCode::Ok => {
-                            Ok(serde_json::from_str::<ListStreamsOutput>(String::from_utf8_lossy(&response.body).as_ref()).unwrap())
-                        }
-            _ => Err(ListStreamsError::from_body(String::from_utf8_lossy(&response.body).as_ref())),
->>>>>>> 481a9285
         }
     }
 
@@ -3406,19 +3381,13 @@
         let mut response = try!(self.dispatcher.dispatch(&request));
 
         match response.status {
-<<<<<<< HEAD
-            StatusCode::Ok => {
+            ::hyper::status::StatusCode::Ok => {
                 let mut body: Vec<u8> = Vec::new();
                 try!(response.body.read_to_end(&mut body));
                 Ok(serde_json::from_str::<ListTagsForStreamOutput>(String::from_utf8_lossy(&body)
                                                                        .as_ref())
                            .unwrap())
             }
-=======
-            ::hyper::status::StatusCode::Ok => {
-                            Ok(serde_json::from_str::<ListTagsForStreamOutput>(String::from_utf8_lossy(&response.body).as_ref()).unwrap())
-                        }
->>>>>>> 481a9285
             _ => {
                 let mut body: Vec<u8> = Vec::new();
                 try!(response.body.read_to_end(&mut body));
@@ -3442,17 +3411,12 @@
         let mut response = try!(self.dispatcher.dispatch(&request));
 
         match response.status {
-<<<<<<< HEAD
-            StatusCode::Ok => Ok(()),
+            ::hyper::status::StatusCode::Ok => Ok(()),
             _ => {
                 let mut body: Vec<u8> = Vec::new();
                 try!(response.body.read_to_end(&mut body));
                 Err(MergeShardsError::from_body(String::from_utf8_lossy(&body).as_ref()))
             }
-=======
-            ::hyper::status::StatusCode::Ok => Ok(()),
-            _ => Err(MergeShardsError::from_body(String::from_utf8_lossy(&response.body).as_ref())),
->>>>>>> 481a9285
         }
     }
 
@@ -3471,8 +3435,7 @@
         let mut response = try!(self.dispatcher.dispatch(&request));
 
         match response.status {
-<<<<<<< HEAD
-            StatusCode::Ok => {
+            ::hyper::status::StatusCode::Ok => {
                 let mut body: Vec<u8> = Vec::new();
                 try!(response.body.read_to_end(&mut body));
                 Ok(serde_json::from_str::<PutRecordOutput>(String::from_utf8_lossy(&body).as_ref())
@@ -3482,12 +3445,6 @@
                 let mut body: Vec<u8> = Vec::new();
                 try!(response.body.read_to_end(&mut body));
                 Err(PutRecordError::from_body(String::from_utf8_lossy(&body).as_ref()))
-=======
-            ::hyper::status::StatusCode::Ok => {
-                Ok(serde_json::from_str::<PutRecordOutput>(String::from_utf8_lossy(&response.body)
-                                                               .as_ref())
-                           .unwrap())
->>>>>>> 481a9285
             }
         }
     }
@@ -3507,8 +3464,7 @@
         let mut response = try!(self.dispatcher.dispatch(&request));
 
         match response.status {
-<<<<<<< HEAD
-            StatusCode::Ok => {
+            ::hyper::status::StatusCode::Ok => {
                 let mut body: Vec<u8> = Vec::new();
                 try!(response.body.read_to_end(&mut body));
                 Ok(serde_json::from_str::<PutRecordsOutput>(String::from_utf8_lossy(&body)
@@ -3520,12 +3476,6 @@
                 try!(response.body.read_to_end(&mut body));
                 Err(PutRecordsError::from_body(String::from_utf8_lossy(&body).as_ref()))
             }
-=======
-            ::hyper::status::StatusCode::Ok => {
-                            Ok(serde_json::from_str::<PutRecordsOutput>(String::from_utf8_lossy(&response.body).as_ref()).unwrap())
-                        }
-            _ => Err(PutRecordsError::from_body(String::from_utf8_lossy(&response.body).as_ref())),
->>>>>>> 481a9285
         }
     }
 
@@ -3570,7 +3520,7 @@
         let mut response = try!(self.dispatcher.dispatch(&request));
 
         match response.status {
-            StatusCode::Ok => Ok(()),
+            ::hyper::status::StatusCode::Ok => Ok(()),
             _ => {
                 let mut body: Vec<u8> = Vec::new();
                 try!(response.body.read_to_end(&mut body));
@@ -3596,17 +3546,12 @@
         let mut response = try!(self.dispatcher.dispatch(&request));
 
         match response.status {
-<<<<<<< HEAD
-            StatusCode::Ok => Ok(()),
+            ::hyper::status::StatusCode::Ok => Ok(()),
             _ => {
                 let mut body: Vec<u8> = Vec::new();
                 try!(response.body.read_to_end(&mut body));
                 Err(StartStreamEncryptionError::from_body(String::from_utf8_lossy(&body).as_ref()))
             }
-=======
-            ::hyper::status::StatusCode::Ok => Ok(()),
-            _ => Err(SplitShardError::from_body(String::from_utf8_lossy(&response.body).as_ref())),
->>>>>>> 481a9285
         }
     }
 
@@ -3627,7 +3572,7 @@
         let mut response = try!(self.dispatcher.dispatch(&request));
 
         match response.status {
-            StatusCode::Ok => Ok(()),
+            ::hyper::status::StatusCode::Ok => Ok(()),
             _ => {
                 let mut body: Vec<u8> = Vec::new();
                 try!(response.body.read_to_end(&mut body));
@@ -3653,19 +3598,13 @@
         let mut response = try!(self.dispatcher.dispatch(&request));
 
         match response.status {
-<<<<<<< HEAD
-            StatusCode::Ok => {
+            ::hyper::status::StatusCode::Ok => {
                 let mut body: Vec<u8> = Vec::new();
                 try!(response.body.read_to_end(&mut body));
                 Ok(serde_json::from_str::<UpdateShardCountOutput>(String::from_utf8_lossy(&body)
                                                                       .as_ref())
                            .unwrap())
             }
-=======
-            ::hyper::status::StatusCode::Ok => {
-                            Ok(serde_json::from_str::<UpdateShardCountOutput>(String::from_utf8_lossy(&response.body).as_ref()).unwrap())
-                        }
->>>>>>> 481a9285
             _ => {
                 let mut body: Vec<u8> = Vec::new();
                 try!(response.body.read_to_end(&mut body));
