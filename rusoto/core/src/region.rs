//! AWS Regions and helper functions.
//!
//! Mostly used for translating the Region enum to a string AWS accepts.
//!
//! For example: `UsEast1` to "us-east-1"

use std;
use std::error::Error;
use std::str::FromStr;
use std::fmt::{self, Display, Error as FmtError, Formatter};
use serde::{de, Serialize, Serializer, Deserialize, Deserializer};
use serde::ser::SerializeTuple;

/// An AWS region.
///
/// # AWS-compatible services
///
/// `Region::Custom` can be used to connect to AWS-compatible services such as DynamoDB Local or Ceph.
///
/// ```
///     # use rusoto_core::Region;
///     Region::Custom {
///         name: "eu-east-3".to_owned(),
///         endpoint: "http://localhost:8000".to_owned(),
///     };
/// ```
///
/// # Caveats
///
/// `CnNorth1` is currently untested due to Rusoto maintainers not having access to AWS China.
#[derive(Clone, Debug, PartialEq)]
pub enum Region {
    /// Region that covers the North-Eastern part of Asia Pacific
    ApNortheast1,

    /// Region that covers the North-Eastern part of Asia Pacific
    ApNortheast2,

    /// Region that covers the Southern part of Asia Pacific
    ApSouth1,

    /// Region that covers the South-Eastern part of Asia Pacific
    ApSoutheast1,

    /// Region that covers the South-Eastern part of Asia Pacific
    ApSoutheast2,

    /// Region that covers Canada
    CaCentral1,

    /// Region that covers Central Europe
    EuCentral1,

    /// Region that covers Western Europe
    EuWest1,

    /// Region that covers Western Europe
    EuWest2,

    /// Region that covers Western Europe
    EuWest3,

    /// Region that covers South America
    SaEast1,

    /// Region that covers the Eastern part of the United States
    UsEast1,

    /// Region that covers the Eastern part of the United States
    UsEast2,

    /// Region that covers the Western part of the United States
    UsWest1,

    /// Region that covers the Western part of the United States
    UsWest2,

    /// Region that covers the Western part of the United States for the US Government
    UsGovWest1,

    /// Region that covers China
    CnNorth1,

    /// Region that covers North-Western  part of China
    CnNorthwest1,

    /// Specifies a custom region, such as a local Ceph target
    Custom {
        /// Name of the endpoint (e.g. `"eu-east-2"`).
        name: String,

        /// Endpoint to be used. For instance, `"https://s3.my-provider.net"` or just
        /// `"s3.my-provider.net"` (default scheme is https).
        endpoint: String,
    },
}

impl Region {
    /// Name of the region
    ///
    /// ```
    ///     # use rusoto_core::Region;
    ///     assert_eq!(Region::CaCentral1.name(), "ca-central-1");
    ///     assert_eq!(
    ///         Region::Custom { name: "eu-east-3".to_owned(), endpoint: "s3.net".to_owned() }.name(),
    ///         "eu-east-3"
    ///     );
    /// ```
    pub fn name(&self) -> &str {
        match *self {
            Region::ApNortheast1 => "ap-northeast-1",
            Region::ApNortheast2 => "ap-northeast-2",
            Region::ApSouth1 => "ap-south-1",
            Region::ApSoutheast1 => "ap-southeast-1",
            Region::ApSoutheast2 => "ap-southeast-2",
            Region::CaCentral1 => "ca-central-1",
            Region::EuCentral1 => "eu-central-1",
            Region::EuWest1 => "eu-west-1",
            Region::EuWest2 => "eu-west-2",
            Region::SaEast1 => "sa-east-1",
            Region::UsEast1 => "us-east-1",
            Region::UsEast2 => "us-east-2",
            Region::UsWest1 => "us-west-1",
            Region::UsWest2 => "us-west-2",
            Region::CnNorth1 => "cn-north-1",
            Region::Custom { ref name, .. } => name,
        }
    }
}

/// An error produced when attempting to convert a `str` into a `Region` fails.
#[derive(Debug,PartialEq)]
pub struct ParseRegionError {
    message: String,
}

// Manually created for lack of a way to flatten the `Region::Custom` variant
// Related: https://github.com/serde-rs/serde/issues/119
impl Serialize for Region {
    fn serialize<S>(&self, serializer: S) -> Result<S::Ok, S::Error>
            where S: Serializer
    {
        let mut seq = serializer.serialize_tuple(2)?;
        if let Region::Custom { ref endpoint, ref name } = *self {
            seq.serialize_element(&name)?;
            seq.serialize_element(&Some(&endpoint))?;
        } else {
            seq.serialize_element(self.name())?;
            seq.serialize_element(&None as &Option<&str>)?;
        }
        seq.end()
    }
}

struct RegionVisitor;

impl<'de> de::Visitor<'de> for RegionVisitor {
    type Value = Region;

    fn expecting(&self, formatter: &mut fmt::Formatter) -> fmt::Result {
        formatter.write_str("sequence of (name, Some(endpoint))")
    }

    fn visit_seq<A>(self, mut seq: A) -> Result<Self::Value, A::Error>
        where
            A: de::SeqAccess<'de>,
    {
        let name: String = seq.next_element()?
            .ok_or_else(|| de::Error::custom("region is missing name"))?;
        let endpoint: Option<String> = seq.next_element()?
            .ok_or_else(|| de::Error::custom("region is missing endpoint"))?;
        match (name, endpoint) {
            (name, Some(endpoint)) => Ok(Region::Custom { name, endpoint }),
            (name, None) => name.parse().map_err(de::Error::custom),
        }
    }
}

// Manually created for lack of a way to flatten the `Region::Custom` variant
// Related: https://github.com/serde-rs/serde/issues/119
impl<'de> Deserialize<'de> for Region {
    fn deserialize<D>(deserializer: D) -> Result<Self, D::Error>
        where D: Deserializer<'de>
    {
        deserializer.deserialize_tuple(2, RegionVisitor)
    }
}

impl Display for Region {
    fn fmt(&self, f: &mut Formatter) -> Result<(), FmtError> {
<<<<<<< HEAD
        let region_str = match *self {
            Region::ApNortheast1 => "ap-northeast-1",
            Region::ApNortheast2 => "ap-northeast-2",
            Region::ApSouth1 => "ap-south-1",
            Region::ApSoutheast1 => "ap-southeast-1",
            Region::ApSoutheast2 => "ap-southeast-2",
            Region::CaCentral1 => "ca-central-1",
            Region::EuCentral1 => "eu-central-1",
            Region::EuWest1 => "eu-west-1",
            Region::EuWest2 => "eu-west-2",
            Region::EuWest3 => "eu-west-3",
            Region::SaEast1 => "sa-east-1",
            Region::UsEast1 => "us-east-1",
            Region::UsEast2 => "us-east-2",
            Region::UsWest1 => "us-west-1",
            Region::UsWest2 => "us-west-2",
            Region::UsGovWest1 => "us-gov-west-1",
            Region::CnNorth1 => "cn-north-1",
            Region::CnNorthwest1 => "cn-northwest-1",
            Region::Custom(ref hostname) => &hostname,
        };

        write!(f, "{}", region_str)
=======
        match *self {
            Region::Custom {
                ref endpoint,
                ref name,
            } => write!(f, "{} with endpoint {}", &name, &endpoint),
            ref r @ _ => write!(f, "{}", r.name()),
        }
>>>>>>> 6c6c038c
    }
}

impl FromStr for Region {
    type Err = ParseRegionError;

    fn from_str(s: &str) -> Result<Region, ParseRegionError> {
        let v : &str = &s.to_lowercase();
        match v {
            "ap-northeast-1" | "apnortheast1" => Ok(Region::ApNortheast1),
            "ap-northeast-2" | "apnortheast2" => Ok(Region::ApNortheast2),
            "ap-south-1" | "apsouth1" => Ok(Region::ApSouth1),
            "ap-southeast-1" | "apsoutheast1" => Ok(Region::ApSoutheast1),
            "ap-southeast-2" | "apsoutheast2" => Ok(Region::ApSoutheast2),
            "ca-central-1" | "cacentral1" => Ok(Region::CaCentral1),
            "eu-central-1" | "eucentral1" => Ok(Region::EuCentral1),
            "eu-west-1" | "euwest1" => Ok(Region::EuWest1),
            "eu-west-2" | "euwest2" => Ok(Region::EuWest2),
            "eu-west-3" | "euwest3" => Ok(Region::EuWest3),
            "sa-east-1" | "saeast1" => Ok(Region::SaEast1),
            "us-east-1" | "useast1" => Ok(Region::UsEast1),
            "us-east-2" | "useast2" => Ok(Region::UsEast2),
            "us-west-1" | "uswest1" => Ok(Region::UsWest1),
            "us-west-2" | "uswest2" => Ok(Region::UsWest2),
            "us-gov-west-1" | "usgovwest1" => Ok(Region::UsGovWest1),
            "cn-north-1" | "cnnorth1" => Ok(Region::CnNorth1),
            "cn-northwest-1" | "cnnorthwest1" => Ok(Region::CnNorthwest1),
            s => Err(ParseRegionError::new(s)),
        }
    }
}

impl ParseRegionError {
    /// Parses a region given as a string literal into a type `Region'
    pub fn new(input: &str) -> Self {
        ParseRegionError { message: format!("Not a valid AWS region: {}", input) }
    }
}

impl Error for ParseRegionError {
    fn description(&self) -> &str {
        &self.message
    }
}

impl Display for ParseRegionError {
    fn fmt(&self, f: &mut Formatter) -> Result<(), FmtError> {
        write!(f, "{}", self.message)
    }
}

/// Get the region from `AWS_DEFAULT_REGION` environment variable.
/// Uses us-east-1 if not set or value is malformed.
pub fn default_region() -> Region {
    match std::env::var("AWS_DEFAULT_REGION") {
        Ok(v) => {
            let slice : &str = &v;
            match Region::from_str(slice) {
                Ok(region) => region,
                Err(_) => Region::UsEast1,
            }
        },
        Err(_) => Region::UsEast1,
    }
}

#[cfg(test)]
mod tests {
    extern crate serde_test;
    use self::serde_test::{Token, assert_tokens};
    use super::*;

    #[test]
    fn from_str() {
        assert_eq!("foo"
                       .parse::<Region>()
                       .err()
                       .expect("Parsing foo as a Region was not an error")
                       .to_string(),
                   "Not a valid AWS region: foo".to_owned());
        assert_eq!("ap-northeast-1".parse(), Ok(Region::ApNortheast1));
        assert_eq!("ap-northeast-2".parse(), Ok(Region::ApNortheast2));
        assert_eq!("ap-south-1".parse(), Ok(Region::ApSouth1));
        assert_eq!("ap-southeast-1".parse(), Ok(Region::ApSoutheast1));
        assert_eq!("ap-southeast-2".parse(), Ok(Region::ApSoutheast2));
        assert_eq!("ca-central-1".parse(), Ok(Region::CaCentral1));
        assert_eq!("eu-central-1".parse(), Ok(Region::EuCentral1));
        assert_eq!("eu-west-1".parse(), Ok(Region::EuWest1));
        assert_eq!("eu-west-2".parse(), Ok(Region::EuWest2));
        assert_eq!("eu-west-3".parse(), Ok(Region::EuWest3));
        assert_eq!("sa-east-1".parse(), Ok(Region::SaEast1));
        assert_eq!("us-east-1".parse(), Ok(Region::UsEast1));
        assert_eq!("us-east-2".parse(), Ok(Region::UsEast2));
        assert_eq!("us-west-1".parse(), Ok(Region::UsWest1));
        assert_eq!("us-west-2".parse(), Ok(Region::UsWest2));
        assert_eq!("us-gov-west-1".parse(), Ok(Region::UsGovWest1));
        assert_eq!("cn-north-1".parse(), Ok(Region::CnNorth1));
        assert_eq!("cn-northwest-1".parse(), Ok(Region::CnNorthwest1));
    }

    #[test]
    fn region_display() {
        assert_eq!(Region::ApNortheast1.to_string(),
                   "ap-northeast-1".to_owned());
        assert_eq!(Region::ApNortheast2.to_string(),
                   "ap-northeast-2".to_owned());
        assert_eq!(Region::ApSouth1.to_string(), "ap-south-1".to_owned());
        assert_eq!(Region::ApSoutheast1.to_string(),
                   "ap-southeast-1".to_owned());
        assert_eq!(Region::ApSoutheast2.to_string(),
                   "ap-southeast-2".to_owned());
        assert_eq!(Region::CaCentral1.to_string(), "ca-central-1".to_owned());
        assert_eq!(Region::EuCentral1.to_string(), "eu-central-1".to_owned());
        assert_eq!(Region::EuWest1.to_string(), "eu-west-1".to_owned());
        assert_eq!(Region::EuWest2.to_string(), "eu-west-2".to_owned());
        assert_eq!(Region::EuWest3.to_string(), "eu-west-3".to_owned());
        assert_eq!(Region::SaEast1.to_string(), "sa-east-1".to_owned());
        assert_eq!(Region::UsEast1.to_string(), "us-east-1".to_owned());
        assert_eq!(Region::UsEast2.to_string(), "us-east-2".to_owned());
        assert_eq!(Region::UsWest1.to_string(), "us-west-1".to_owned());
        assert_eq!(Region::UsWest2.to_string(), "us-west-2".to_owned());
        assert_eq!(Region::UsGovWest1.to_string(), "us-gov-west-1".to_owned());
        assert_eq!(Region::CnNorth1.to_string(), "cn-north-1".to_owned());
<<<<<<< HEAD
        assert_eq!(Region::CnNorthwest1.to_string(), "cn-northwest-1".to_owned());
=======
        assert_eq!(
            Region::Custom {
                endpoint: "https://s3.provider.net".to_owned(),
                name: "aa-south-1".to_owned(),
            }.to_string(),
            "aa-south-1 with endpoint https://s3.provider.net"
        )
>>>>>>> 6c6c038c
    }

    #[test]
    fn region_serialize_deserialize() {
<<<<<<< HEAD
        assert_tokens(&Region::ApNortheast1, &[Token::String("ap-northeast-1")]);
        assert_tokens(&Region::ApNortheast2, &[Token::String("ap-northeast-2")]);
        assert_tokens(&Region::ApSouth1, &[Token::String("ap-south-1")]);
        assert_tokens(&Region::ApSoutheast1, &[Token::String("ap-southeast-1")]);
        assert_tokens(&Region::ApSoutheast2, &[Token::String("ap-southeast-2")]);
        assert_tokens(&Region::CaCentral1, &[Token::String("ca-central-1")]);
        assert_tokens(&Region::EuCentral1, &[Token::String("eu-central-1")]);
        assert_tokens(&Region::EuWest1, &[Token::String("eu-west-1")]);
        assert_tokens(&Region::EuWest2, &[Token::String("eu-west-2")]);
        assert_tokens(&Region::EuWest3, &[Token::String("eu-west-3")]);
        assert_tokens(&Region::SaEast1, &[Token::String("sa-east-1")]);
        assert_tokens(&Region::UsEast1, &[Token::String("us-east-1")]);
        assert_tokens(&Region::UsEast2, &[Token::String("us-east-2")]);
        assert_tokens(&Region::UsWest1, &[Token::String("us-west-1")]);
        assert_tokens(&Region::UsWest2, &[Token::String("us-west-2")]);
        assert_tokens(&Region::CnNorth1, &[Token::String("cn-north-1")]);
        assert_tokens(&Region::UsGovWest1, &[Token::String("us-gov-west-1")]);
        assert_tokens(&Region::CnNorthwest1, &[Token::String("cn-northwest-1")]);
=======
        assert_tokens(&Region::ApNortheast1, &tokens_for_region("ap-northeast-1"));
        assert_tokens(&Region::ApNortheast2, &tokens_for_region("ap-northeast-2"));
        assert_tokens(&Region::ApSouth1, &tokens_for_region("ap-south-1"));
        assert_tokens(&Region::ApSoutheast1, &tokens_for_region("ap-southeast-1"));
        assert_tokens(&Region::ApSoutheast2, &tokens_for_region("ap-southeast-2"));
        assert_tokens(&Region::CaCentral1, &tokens_for_region("ca-central-1"));
        assert_tokens(&Region::EuCentral1, &tokens_for_region("eu-central-1"));
        assert_tokens(&Region::EuWest1, &tokens_for_region("eu-west-1"));
        assert_tokens(&Region::EuWest2, &tokens_for_region("eu-west-2"));
        assert_tokens(&Region::SaEast1, &tokens_for_region("sa-east-1"));
        assert_tokens(&Region::UsEast1, &tokens_for_region("us-east-1"));
        assert_tokens(&Region::UsEast2, &tokens_for_region("us-east-2"));
        assert_tokens(&Region::UsWest1, &tokens_for_region("us-west-1"));
        assert_tokens(&Region::UsWest2, &tokens_for_region("us-west-2"));
        assert_tokens(&Region::CnNorth1, &tokens_for_region("cn-north-1"));
>>>>>>> 6c6c038c
    }

    fn tokens_for_region(name: &'static str) -> [Token; 4] {
        [
            Token::Tuple { len: 2 },
            Token::String(name),
            Token::None,
            Token::TupleEnd,
        ]
    }

    #[test]
<<<<<<< HEAD
    fn region_deserialize_migration() {
        assert_de_tokens(&Region::ApNortheast1, &[Token::String("ApNortheast1")]);
        assert_de_tokens(&Region::ApNortheast2, &[Token::String("ApNortheast2")]);
        assert_de_tokens(&Region::ApSouth1, &[Token::String("ApSouth1")]);
        assert_de_tokens(&Region::ApSoutheast1, &[Token::String("ApSoutheast1")]);
        assert_de_tokens(&Region::ApSoutheast2, &[Token::String("ApSoutheast2")]);
        assert_de_tokens(&Region::CaCentral1, &[Token::String("CaCentral1")]);
        assert_de_tokens(&Region::EuCentral1, &[Token::String("EuCentral1")]);
        assert_de_tokens(&Region::EuWest1, &[Token::String("EuWest1")]);
        assert_de_tokens(&Region::EuWest2, &[Token::String("EuWest2")]);
        assert_de_tokens(&Region::EuWest3, &[Token::String("EuWest3")]);
        assert_de_tokens(&Region::SaEast1, &[Token::String("SaEast1")]);
        assert_de_tokens(&Region::UsEast1, &[Token::String("UsEast1")]);
        assert_de_tokens(&Region::UsEast2, &[Token::String("UsEast2")]);
        assert_de_tokens(&Region::UsWest1, &[Token::String("UsWest1")]);
        assert_de_tokens(&Region::UsWest2, &[Token::String("UsWest2")]);
        assert_de_tokens(&Region::UsGovWest1, &[Token::String("UsGovWest1")]);
        assert_de_tokens(&Region::CnNorth1, &[Token::String("CnNorth1")]);
        assert_de_tokens(&Region::CnNorthwest1, &[Token::String("CnNorthwest1")]);
=======
    fn region_serialize_deserialize_custom() {
        let custom_region = Region::Custom {
            endpoint: "http://localhost:8000".to_owned(),
            name: "eu-east-1".to_owned(),
        };
        assert_tokens(
            &custom_region,
            &[
                Token::Tuple { len: 2 },
                Token::String("eu-east-1"),
                Token::Some,
                Token::String("http://localhost:8000"),
                Token::TupleEnd,
            ],
        );
>>>>>>> 6c6c038c
    }
}<|MERGE_RESOLUTION|>--- conflicted
+++ resolved
@@ -188,31 +188,6 @@
 
 impl Display for Region {
     fn fmt(&self, f: &mut Formatter) -> Result<(), FmtError> {
-<<<<<<< HEAD
-        let region_str = match *self {
-            Region::ApNortheast1 => "ap-northeast-1",
-            Region::ApNortheast2 => "ap-northeast-2",
-            Region::ApSouth1 => "ap-south-1",
-            Region::ApSoutheast1 => "ap-southeast-1",
-            Region::ApSoutheast2 => "ap-southeast-2",
-            Region::CaCentral1 => "ca-central-1",
-            Region::EuCentral1 => "eu-central-1",
-            Region::EuWest1 => "eu-west-1",
-            Region::EuWest2 => "eu-west-2",
-            Region::EuWest3 => "eu-west-3",
-            Region::SaEast1 => "sa-east-1",
-            Region::UsEast1 => "us-east-1",
-            Region::UsEast2 => "us-east-2",
-            Region::UsWest1 => "us-west-1",
-            Region::UsWest2 => "us-west-2",
-            Region::UsGovWest1 => "us-gov-west-1",
-            Region::CnNorth1 => "cn-north-1",
-            Region::CnNorthwest1 => "cn-northwest-1",
-            Region::Custom(ref hostname) => &hostname,
-        };
-
-        write!(f, "{}", region_str)
-=======
         match *self {
             Region::Custom {
                 ref endpoint,
@@ -220,7 +195,6 @@
             } => write!(f, "{} with endpoint {}", &name, &endpoint),
             ref r @ _ => write!(f, "{}", r.name()),
         }
->>>>>>> 6c6c038c
     }
 }
 
@@ -344,9 +318,7 @@
         assert_eq!(Region::UsWest2.to_string(), "us-west-2".to_owned());
         assert_eq!(Region::UsGovWest1.to_string(), "us-gov-west-1".to_owned());
         assert_eq!(Region::CnNorth1.to_string(), "cn-north-1".to_owned());
-<<<<<<< HEAD
         assert_eq!(Region::CnNorthwest1.to_string(), "cn-northwest-1".to_owned());
-=======
         assert_eq!(
             Region::Custom {
                 endpoint: "https://s3.provider.net".to_owned(),
@@ -354,31 +326,10 @@
             }.to_string(),
             "aa-south-1 with endpoint https://s3.provider.net"
         )
->>>>>>> 6c6c038c
     }
 
     #[test]
     fn region_serialize_deserialize() {
-<<<<<<< HEAD
-        assert_tokens(&Region::ApNortheast1, &[Token::String("ap-northeast-1")]);
-        assert_tokens(&Region::ApNortheast2, &[Token::String("ap-northeast-2")]);
-        assert_tokens(&Region::ApSouth1, &[Token::String("ap-south-1")]);
-        assert_tokens(&Region::ApSoutheast1, &[Token::String("ap-southeast-1")]);
-        assert_tokens(&Region::ApSoutheast2, &[Token::String("ap-southeast-2")]);
-        assert_tokens(&Region::CaCentral1, &[Token::String("ca-central-1")]);
-        assert_tokens(&Region::EuCentral1, &[Token::String("eu-central-1")]);
-        assert_tokens(&Region::EuWest1, &[Token::String("eu-west-1")]);
-        assert_tokens(&Region::EuWest2, &[Token::String("eu-west-2")]);
-        assert_tokens(&Region::EuWest3, &[Token::String("eu-west-3")]);
-        assert_tokens(&Region::SaEast1, &[Token::String("sa-east-1")]);
-        assert_tokens(&Region::UsEast1, &[Token::String("us-east-1")]);
-        assert_tokens(&Region::UsEast2, &[Token::String("us-east-2")]);
-        assert_tokens(&Region::UsWest1, &[Token::String("us-west-1")]);
-        assert_tokens(&Region::UsWest2, &[Token::String("us-west-2")]);
-        assert_tokens(&Region::CnNorth1, &[Token::String("cn-north-1")]);
-        assert_tokens(&Region::UsGovWest1, &[Token::String("us-gov-west-1")]);
-        assert_tokens(&Region::CnNorthwest1, &[Token::String("cn-northwest-1")]);
-=======
         assert_tokens(&Region::ApNortheast1, &tokens_for_region("ap-northeast-1"));
         assert_tokens(&Region::ApNortheast2, &tokens_for_region("ap-northeast-2"));
         assert_tokens(&Region::ApSouth1, &tokens_for_region("ap-south-1"));
@@ -394,7 +345,7 @@
         assert_tokens(&Region::UsWest1, &tokens_for_region("us-west-1"));
         assert_tokens(&Region::UsWest2, &tokens_for_region("us-west-2"));
         assert_tokens(&Region::CnNorth1, &tokens_for_region("cn-north-1"));
->>>>>>> 6c6c038c
+        assert_tokens(&Region::CnNorthwest1, &tokens_for_region("cn-northwest-1")]);
     }
 
     fn tokens_for_region(name: &'static str) -> [Token; 4] {
@@ -407,27 +358,6 @@
     }
 
     #[test]
-<<<<<<< HEAD
-    fn region_deserialize_migration() {
-        assert_de_tokens(&Region::ApNortheast1, &[Token::String("ApNortheast1")]);
-        assert_de_tokens(&Region::ApNortheast2, &[Token::String("ApNortheast2")]);
-        assert_de_tokens(&Region::ApSouth1, &[Token::String("ApSouth1")]);
-        assert_de_tokens(&Region::ApSoutheast1, &[Token::String("ApSoutheast1")]);
-        assert_de_tokens(&Region::ApSoutheast2, &[Token::String("ApSoutheast2")]);
-        assert_de_tokens(&Region::CaCentral1, &[Token::String("CaCentral1")]);
-        assert_de_tokens(&Region::EuCentral1, &[Token::String("EuCentral1")]);
-        assert_de_tokens(&Region::EuWest1, &[Token::String("EuWest1")]);
-        assert_de_tokens(&Region::EuWest2, &[Token::String("EuWest2")]);
-        assert_de_tokens(&Region::EuWest3, &[Token::String("EuWest3")]);
-        assert_de_tokens(&Region::SaEast1, &[Token::String("SaEast1")]);
-        assert_de_tokens(&Region::UsEast1, &[Token::String("UsEast1")]);
-        assert_de_tokens(&Region::UsEast2, &[Token::String("UsEast2")]);
-        assert_de_tokens(&Region::UsWest1, &[Token::String("UsWest1")]);
-        assert_de_tokens(&Region::UsWest2, &[Token::String("UsWest2")]);
-        assert_de_tokens(&Region::UsGovWest1, &[Token::String("UsGovWest1")]);
-        assert_de_tokens(&Region::CnNorth1, &[Token::String("CnNorth1")]);
-        assert_de_tokens(&Region::CnNorthwest1, &[Token::String("CnNorthwest1")]);
-=======
     fn region_serialize_deserialize_custom() {
         let custom_region = Region::Custom {
             endpoint: "http://localhost:8000".to_owned(),
@@ -443,6 +373,5 @@
                 Token::TupleEnd,
             ],
         );
->>>>>>> 6c6c038c
     }
 }