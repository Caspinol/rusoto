use inflector::Inflector;

use ::Service;
use botocore::{Member, Operation, Shape, ShapeType};
use super::{generate_field_name, mutate_type_name, mutate_type_name_for_streaming};

pub fn generate_struct_attributes(_deserialized: bool) -> String {
    let derived = vec!["Default", "Debug", "Clone"];
    format!("#[derive({})]", derived.join(","))
}

pub fn generate_deserializer(name: &str, ty: &str, shape: &Shape, service: &Service) -> String {
    format!("struct {name}Deserializer;
            impl {name}Deserializer {{
                #[allow(unused_variables)]
                fn deserialize<'a, T: Peek + Next>(tag_name: &str, stack: &mut T)
                -> Result<{ty}, XmlParseError> {{
                    {deserializer_body}
                }}
            }}",
            name = name,
            ty = ty,
            deserializer_body = generate_deserializer_body(name, shape, service))
}

fn has_streaming_payload(shape: &Shape) -> bool {
    if let Some(ref payload) = shape.payload {
       if let Some(ref members) = shape.members {
           if let Some(member) = members.get(payload) {
               member.streaming == Some(true)
           } else {
               false
           }
       } else {
           false
       }
    } else {
        false
    }
}

pub fn generate_response_parser(service: &Service,
                                operation: &Operation,
                                mutable_result: bool)
                                -> String {
    if operation.output.is_none() {
        return "let result = ();".to_string();
    }

    let shape_name = &operation.output.as_ref().unwrap().shape;
    let result_wrapper = &operation.output.as_ref().unwrap().result_wrapper;
    let output_shape = service.get_shape(shape_name).unwrap();

    // if the 'payload' field on the output shape is a blob or string, it indicates that
    // the entire payload is set as one of the struct members, and not parsed
    match output_shape.payload {
        None => xml_body_parser(shape_name, result_wrapper, mutable_result),
        Some(ref payload_member) => {
            let payload_shape = service.get_shape(payload_member).unwrap();
            match payload_shape.shape_type {
                payload_type if payload_type == ShapeType::Blob ||
                                payload_type == ShapeType::String => {
                    payload_body_parser(payload_type, shape_name, payload_member, has_streaming_payload(output_shape))
                }
                _ => xml_body_parser(shape_name, result_wrapper, mutable_result),
            }
        }
    }
}

fn payload_body_parser(payload_type: ShapeType,
                       output_shape: &str,
                       payload_member: &str,
                       streaming: bool)
                       -> String {
    let unpack = if !streaming {
        "let mut body: Vec<u8> = Vec::new();
        try!(response.body.read_to_end(&mut body));"
    } else {
        ""
    };

    let response_body = match payload_type {
        ShapeType::Blob if !streaming => "body".to_string(),
        ShapeType::Blob if streaming => format!("{}(response.body)", mutate_type_name_for_streaming(payload_member)),
        _ => "String::from_utf8_lossy(&body).into()".to_string(),
    };

    format!("
        {unpack}

        let mut result = {output_shape}::default();
        result.{payload_member} = Some({response_body});
        ",
            unpack = unpack,
            output_shape = output_shape,
            payload_member = payload_member.to_snake_case(),
            response_body = response_body)
}

fn xml_body_parser(output_shape: &str,
                   result_wrapper: &Option<String>,
                   mutable_result: bool)
                   -> String {
    let let_result = if mutable_result {
        "let mut result;"
    } else {
        "let result;"
    };

    let deserialize = match *result_wrapper {
        Some(ref tag_name) => {
            format!("try!(start_element(&actual_tag_name, &mut stack));
                     result = try!({output_shape}Deserializer::deserialize(\"{tag_name}\", &mut stack));
                     skip_tree(&mut stack);
                     try!(end_element(&actual_tag_name, &mut stack));",
                    output_shape = output_shape,
                    tag_name = tag_name)
        }
        None => {
            format!("result = try!({output_shape}Deserializer::deserialize(&actual_tag_name, &mut stack));",
                    output_shape = output_shape)
        }
    };

    format!("
        {let_result}
        let mut body: Vec<u8> = Vec::new();
        try!(response.body.read_to_end(&mut body));

        if body.is_empty() {{
            result = {output_shape}::default();
        }} else {{
            let reader = EventReader::new_with_config(
                body.as_slice(),
                ParserConfig::new().trim_whitespace(true)
            );
            let mut stack = XmlResponse::new(reader.into_iter().peekable());
            let _start_document = stack.next();
            let actual_tag_name = try!(peek_at_name(&mut stack));
            {deserialize}
        }}",
            let_result = let_result,
            output_shape = output_shape,
            deserialize = deserialize)
}


fn generate_deserializer_body(name: &str, shape: &Shape, service: &Service) -> String {
    match (service.endpoint_prefix(), name) {
        ("s3", "GetBucketLocationOutput") => {
            // override custom deserializer
            let struct_field_deserializers = shape.members
                .as_ref()
                .unwrap()
                .iter()
                .filter_map(|(member_name, member)| {
                    Some(format!("obj.{field_name} = {parse_expression};",
                                 field_name = generate_field_name(member_name),
                                 parse_expression = generate_struct_field_parse_expression(shape,
                                                                                           member_name,
                                                                                           member,
                                                                                           &member_name.to_string())))
                })
                .collect::<Vec<String>>()
                .join("\n");
            return format!("let mut obj = {name}::default();
                            {struct_field_deserializers}
                            Ok(obj)",
                           name = name,
                           struct_field_deserializers = struct_field_deserializers);
        },
        _ => {},
    }
    match shape.shape_type {
        ShapeType::List => generate_list_deserializer(shape),
        ShapeType::Map => generate_map_deserializer(shape),
        ShapeType::Structure => generate_struct_deserializer(name, service, shape),
        _ => generate_primitive_deserializer(shape),
    }
}

fn generate_list_deserializer(shape: &Shape) -> String {
    // flattened lists are just the list elements repeated without
    // an enclosing <FooList></FooList> tag
    if let Some(true) = shape.flattened {
        return generate_flat_list_deserializer(shape);
    }

    let location_name = shape.member
        .as_ref()
        .and_then(|m| m.location_name.to_owned())
        .unwrap_or_else(|| "member".to_owned());

    format!("
        let mut obj = vec![];
        try!(start_element(tag_name, stack));

        loop {{
            let next_event = match stack.peek() {{
                Some(&Ok(XmlEvent::EndElement {{ .. }})) => DeserializerNext::Close,
                Some(&Ok(XmlEvent::StartElement {{ ref name, .. }})) => DeserializerNext::Element(name.local_name.to_owned()),
                _ => DeserializerNext::Skip,
            }};

            match next_event {{
                DeserializerNext::Element(name) => {{
                    if name == \"{location_name}\" {{
                        obj.push(try!({member_name}Deserializer::deserialize(\"{location_name}\", stack)));
                    }} else {{
                        skip_tree(stack);
                    }}
                }},
                DeserializerNext::Close => {{
                    try!(end_element(tag_name, stack));
                    break;
                }}
                DeserializerNext::Skip => {{ stack.next(); }},
            }}
        }}

        Ok(obj)
        ",
            location_name = location_name,
            member_name = mutate_type_name(&shape.member_type()[..]))
}

fn generate_flat_list_deserializer(shape: &Shape) -> String {
    format!("
        let mut obj = vec![];

        loop {{

            let consume_next_tag = match stack.peek() {{
                Some(&Ok(XmlEvent::StartElement {{ ref name, .. }})) => name.local_name == tag_name,
                _ => false
            }};

            if consume_next_tag {{
                obj.push(try!({member_name}Deserializer::deserialize(tag_name, stack)));
            }} else {{
                break
            }}

        }}

        Ok(obj)
        ",
            member_name = mutate_type_name(shape.member_type()))
}

fn generate_map_deserializer(shape: &Shape) -> String {
    let key = shape.key.as_ref().unwrap();
    let value = shape.value.as_ref().unwrap();

    let entry_location = shape.location_name
        .as_ref()
        .map(String::as_ref)
        .unwrap_or_else(|| "entry");

    // the core of the map parser is the same whether or not it's flattened
    let entries_parser = format!("
        let mut obj = ::std::collections::HashMap::new();

        while try!(peek_at_name(stack)) == \"{entry_location}\" {{
            try!(start_element(\"{entry_location}\", stack));
            let key = try!({key_type_name}Deserializer::deserialize(\"{key_tag_name}\", stack));
            let value = try!({value_type_name}Deserializer::deserialize(\"{value_tag_name}\", stack));
            obj.insert(key, value);
            try!(end_element(\"{entry_location}\", stack));
        }}
        ",
                                 key_tag_name = key.tag_name(),
                                 key_type_name = key.shape,
                                 value_tag_name = value.tag_name(),
                                 value_type_name = value.shape,
                                 entry_location = entry_location);

    // if the map is flattened, just return the entries parser
    // otherwise parse a start and end tag around the whole map
    match shape.flattened {
        Some(true) => {
            format!("{entries_parser}
                               Ok(obj)",
                    entries_parser = entries_parser)
        }
        _ => {
            format!("try!(start_element(tag_name, stack));
                    {entries_parser}
                    try!(end_element(tag_name, stack));
                    Ok(obj)
                    ",
                    entries_parser = entries_parser)
        }
    }
}

fn generate_primitive_deserializer(shape: &Shape) -> String {
    let statement = match shape.shape_type {
        ShapeType::String | ShapeType::Timestamp => "try!(characters(stack))",
<<<<<<< HEAD
        ShapeType::Integer | ShapeType::Long => "i64::from_str(try!(characters(stack)).as_ref()).unwrap()",
        ShapeType::Double => "f64::from_str(try!(characters(stack)).as_ref()).unwrap()",
        ShapeType::Float => "f32::from_str(try!(characters(stack)).as_ref()).unwrap()",
=======
        ShapeType::Integer => "try!(characters(stack)).parse::<i64>().unwrap()",
        ShapeType::Long => "try!(characters(stack)).parse::<i64>().unwrap()",
        ShapeType::Double => "try!(characters(stack)).parse::<f64>().unwrap()",
        ShapeType::Float => "try!(characters(stack)).parse::<f32>().unwrap()",
>>>>>>> 481a9285
        ShapeType::Blob => "try!(characters(stack)).into_bytes()",
        ShapeType::Boolean => "try!(characters(stack)).parse::<bool>().unwrap()",
        _ => panic!("Unknown primitive shape type"),
    };

    format!(
        "try!(start_element(tag_name, stack));
        let obj = {statement};
        try!(end_element(tag_name, stack));

        Ok(obj)
        ",
        statement = statement,
    )
}

fn generate_struct_deserializer(name: &str, service: &Service, shape: &Shape) -> String {
    let mut needs_xml_deserializer = false;

    // don't generate an xml deserializer if we don't need to
    for (_, member) in shape.members.as_ref().unwrap().iter() {
        match member.location.as_ref().map(String::as_ref) {
            Some("header") | Some("headers") => {}
            _ => needs_xml_deserializer = true,
        }
    }

    if !needs_xml_deserializer || shape.members.as_ref().unwrap().is_empty() {
        return format!(
            "try!(start_element(tag_name, stack));

            let obj = {name}::default();

            try!(end_element(tag_name, stack));

            Ok(obj)
            ",
            name = name,
        );
    }

    format!(
        "try!(start_element(tag_name, stack));

        let mut obj = {name}::default();

        loop {{
            let next_event = match stack.peek() {{
                Some(&Ok(XmlEvent::EndElement {{ ref name, .. }})) => DeserializerNext::Close,
                Some(&Ok(XmlEvent::StartElement {{ ref name, .. }})) => DeserializerNext::Element(name.local_name.to_owned()),
                _ => DeserializerNext::Skip,
            }};

            match next_event {{
                DeserializerNext::Element(name) => {{
                    match &name[..] {{
                        {struct_field_deserializers}
                        _ => skip_tree(stack),
                    }}
                }},
                DeserializerNext::Close => break,
                DeserializerNext::Skip => {{ stack.next(); }},
            }}
        }}

        try!(end_element(tag_name, stack));

        Ok(obj)
        ",
        name = name,
        struct_field_deserializers = generate_struct_field_deserializers(service, shape),
    )
}

fn generate_struct_field_deserializers(service: &Service, shape: &Shape) -> String {
    shape.members
        .as_ref()
        .unwrap()
        .iter()
        .filter_map(|(member_name, member)| {
            // look up member.shape in all_shapes.  use that shape.member.location_name
            let mut location_name = member.location_name.as_ref().unwrap_or(member_name);

            // skip deprecated and non-XML fields
            if member.deprecated() || member.location == Some("header".to_owned()) ||
               member.location == Some("headers".to_owned()) {
                return None;
            }

            let member_shape = service.get_shape(&member.shape).unwrap();

            // flattened lists have no surrounding tag, so match on the list member's tag
            if member_shape.shape_type == ShapeType::List && member_shape.flattened == Some(true) {
                let list_member = member_shape.member.as_ref().expect("list member undefined");
                if let Some(ref list_member_location) = list_member.location_name {
                    location_name = list_member_location;
                }
            }

            let parse_expression =
                generate_struct_field_parse_expression(shape, member_name, member, location_name);
            Some(format!(
            "\"{location_name}\" => {{
                obj.{field_name} = {parse_expression};
            }}",
            field_name = generate_field_name(member_name),
            parse_expression = parse_expression,
            location_name = location_name,
        ))

        })
        .collect::<Vec<String>>()
        .join("\n")
}

fn generate_struct_field_parse_expression(shape: &Shape,
                                          member_name: &str,
                                          member: &Member,
                                          location_name: &str)
                                          -> String {
    let expression = format!(
        "try!({name}Deserializer::deserialize(\"{location_name}\", stack))",
        name = member.shape,
        location_name = location_name,
    );

    if shape.required(member_name) {
        expression
    } else {
        format!("Some({})", expression)
    }
}<|MERGE_RESOLUTION|>--- conflicted
+++ resolved
@@ -298,16 +298,9 @@
 fn generate_primitive_deserializer(shape: &Shape) -> String {
     let statement = match shape.shape_type {
         ShapeType::String | ShapeType::Timestamp => "try!(characters(stack))",
-<<<<<<< HEAD
         ShapeType::Integer | ShapeType::Long => "i64::from_str(try!(characters(stack)).as_ref()).unwrap()",
         ShapeType::Double => "f64::from_str(try!(characters(stack)).as_ref()).unwrap()",
         ShapeType::Float => "f32::from_str(try!(characters(stack)).as_ref()).unwrap()",
-=======
-        ShapeType::Integer => "try!(characters(stack)).parse::<i64>().unwrap()",
-        ShapeType::Long => "try!(characters(stack)).parse::<i64>().unwrap()",
-        ShapeType::Double => "try!(characters(stack)).parse::<f64>().unwrap()",
-        ShapeType::Float => "try!(characters(stack)).parse::<f32>().unwrap()",
->>>>>>> 481a9285
         ShapeType::Blob => "try!(characters(stack)).into_bytes()",
         ShapeType::Boolean => "try!(characters(stack)).parse::<bool>().unwrap()",
         _ => panic!("Unknown primitive shape type"),
